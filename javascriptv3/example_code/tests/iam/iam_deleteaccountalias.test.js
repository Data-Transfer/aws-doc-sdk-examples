const mockDeleteAccountAlias = jest.fn();
jest.mock("@aws-sdk/client-iam/commands/DeleteAccountAliasCommand", () => ({
  IAM: function IAM() {
    this.DeleteAccountAliasCommand = mockDeleteAccountAlias;
  },
}));
const { params, run } = require("../../iam/src/iam_deleteaccountalias.js");

<<<<<<< HEAD
test("has to mock iam#deleteaccontalias", async (done) => {
=======
//test function
test("has to mock iam#deleteaccountalias", async (done) => {
>>>>>>> d2dc5b54
  await run();
  expect(mockDeleteAccountAlias).toHaveBeenCalled;
  done();
});<|MERGE_RESOLUTION|>--- conflicted
+++ resolved
@@ -6,12 +6,7 @@
 }));
 const { params, run } = require("../../iam/src/iam_deleteaccountalias.js");
 
-<<<<<<< HEAD
-test("has to mock iam#deleteaccontalias", async (done) => {
-=======
-//test function
 test("has to mock iam#deleteaccountalias", async (done) => {
->>>>>>> d2dc5b54
   await run();
   expect(mockDeleteAccountAlias).toHaveBeenCalled;
   done();
