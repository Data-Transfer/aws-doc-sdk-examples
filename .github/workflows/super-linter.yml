# This workflow executes several linters on changed files based on languages used in your code base whenever
# you push a code or open a pull request.
#
# You can adjust the behavior by modifying this file.
# For more information, see:
# https://github.com/github/super-linter
name: Lint Code Base

on:
  push:
    branches: [ main ]
  pull_request:
    branches: [ main ]
jobs:
  run-lint:
    runs-on: ubuntu-latest
    steps:
      - name: Checkout code
        uses: actions/checkout@v2
        with:
          # Full git history is needed to get a proper list of changed files within `super-linter`
          fetch-depth: 0

      - name: Lint Code Base
        uses: github/super-linter@v4
        env:
          VALIDATE_ALL_CODEBASE: false 
          DEFAULT_BRANCH: main
          GITHUB_TOKEN: ${{ secrets.GITHUB_TOKEN }}
          VALIDATE_PHP_BUILTIN:  true
          VALIDATE_PHP_PHPCS: true
          VALIDATE_PYTHON: true
          VALIDATE_PYTHON_PYLINT: true
          VALIDATE_RUST_CLIPPY: true
          VALIDATE_RUST_2021: true
<<<<<<< HEAD
          VALIDATE_GO: true
=======
>>>>>>> 3d56d62e
          VALIDATE_RUBY: true
          VALIDATE_JAVASCRIPT_ES: true<|MERGE_RESOLUTION|>--- conflicted
+++ resolved
@@ -33,9 +33,5 @@
           VALIDATE_PYTHON_PYLINT: true
           VALIDATE_RUST_CLIPPY: true
           VALIDATE_RUST_2021: true
-<<<<<<< HEAD
-          VALIDATE_GO: true
-=======
->>>>>>> 3d56d62e
           VALIDATE_RUBY: true
           VALIDATE_JAVASCRIPT_ES: true