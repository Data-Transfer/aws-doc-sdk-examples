--- conflicted
+++ resolved
@@ -28,15 +28,12 @@
 }
 
 // Retrieves the configuration history for a resource.
-<<<<<<< HEAD
 // snippet-start:[config.rust.config-helloworld]
-=======
->>>>>>> a4ec048d
 async fn get_history(
-    client: &aws_sdk_config::Client,
+    client: &Client,
     id: &str,
     res: ResourceType,
-) -> Result<(), aws_sdk_config::Error> {
+) -> Result<(), Error> {
     let rsp = client
         .get_resource_config_history()
         .resource_id(id)
@@ -52,10 +49,7 @@
 
     Ok(())
 }
-<<<<<<< HEAD
 // snippet-end:[config.rust.config-helloworld]
-=======
->>>>>>> a4ec048d
 
 /// Lists the configuration history for a resource in the Region.
 ///
