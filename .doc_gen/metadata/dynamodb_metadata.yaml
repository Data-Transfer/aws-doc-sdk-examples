<<<<<<< HEAD
# zexi 0.4.0
dynamodb_CreateTable:
  title: Create a &DDB; table using an &AWS; SDK
  title_abbrev: Create a table
  synopsis: create a &DDB; table.
  category:
  languages:
    Kotlin:
      versions:
        - sdk_version: 1
          github: kotlin/services/dynamodb
          sdkguide:
          excerpts:
            - description:
              snippet_tags:
                - dynamodb.kotlin.create_table.main
    Java:
      versions:
        - sdk_version: 2
          github: javav2/example_code/dynamodb
          sdkguide:
          excerpts:
            - description:
              snippet_tags:
                - dynamodb.java2.create_table.main
    Python:
      versions:
        - sdk_version: 3
          github: python/example_code/dynamodb
          sdkguide:
          excerpts:
            - description: Create a table from a schema.
              snippet_tags:
                - python.example_code.dynamodb.CreateTable
            - description: Create a table for storing movie data.
              snippet_tags:
                - dynamodb.python.codeexample.MoviesCreateTable
    Rust:
      versions:
        - sdk_version: 1
          github: rust_dev_preview/dynamodb
          excerpts:
            - description:
              snippet_tags:
                - dynamodb.rust.create-table
    JavaScript:
      versions:
        - sdk_version: 3
          github: javascriptv3/example_code/s3
          sdkguide: sdk-for-javascript/v3/developer-guide/dynamodb-examples-using-tables.html#dynamodb-examples-using-tables-creating-a-table
          excerpts:
            - description: Create the client.
              snippet_tags:
                - dynamodb.JavaScript.tables.createclientv3
            - description: Create the bucket.
              snippet_tags:
                - dynamodb.JavaScript.table.createTableV
        - sdk_version: 2
          github: javascript/example_code/s3
          sdkguide: sdk-for-javascript/v2/developer-guide/dynamodb-examples-using-tables.html#dynamodb-examples-using-tables-creating-a-table
          excerpts:
            - description:
              snippet_tags:
                - dynamodb.JavaScript.table.createTable
  services:
    dynamodb: {CreateTable}
dynamodb_BatchGetItem:
  title: Get a batch of &DDB; items using an &AWS; SDK
  title_abbrev: Get a batch of items
  synopsis: get a batch of &DDB; items.
  category:
  languages:
    Python:
      versions:
        - sdk_version: 3
          github: python/example_code/dynamodb
          sdkguide:
          excerpts:
            - description:
              snippet_tags:
                - python.example_code.dynamodb.Batching_imports
                - python.example_code.dynamodb.BatchGetItem
    JavaScript:
      versions:
        - sdk_version: 3
          github: javascriptv3/example_code/s3
          sdkguide: sdk-for-javascript/v3/developer-guide/dynamodb-example-table-read-write-batch.html#dynamodb-example-table-read-write-batch-reading
          excerpts:
            - description: Create the client.
              snippet_tags:
                - dynamodb.JavaScript.tables.createclientv3
            - description: Create the bucket.
              snippet_tags:
                - dynamodb.JavaScript.batch.GetItemV3
        - sdk_version: 2
          github: javascript/example_code/s3
          sdkguide: sdk-for-javascript/v2/developer-guide/dynamodb-example-table-read-write-batch.html#dynamodb-example-table-read-write-batch-reading
          excerpts:
            - description:
              snippet_tags:
                - dynamodb.JavaScript.batch.GetItem
  services:
    dynamodb: {BatchGetItem}
dynamodb_Get:
  title: Get an item from a &DDB; table using the &DDB; document client using an &AWS; SDK
  title_abbrev: Delete an item from a table using the document client
  synopsis: delete an item from a &DDB; table using the &DDB; document client.
  category:
  languages:
    JavaScript:
      versions:
        - sdk_version: 3
          github: javascriptv3/example_code/s3
          sdkguide: sdk-for-javascript/v3/developer-guide/dynamodb-example-dynamodb-utilities.html#dynamodb-example-document-client-get
          excerpts:
            - description: Create the client.
              snippet_tags:
                - dynamodb.JavaScript.tables.createclientv3
            - description: Create the bucket.
              snippet_tags:
                - dynamodb.JavaScript.docClient.getV3
        - sdk_version: 2
          github: javascript/example_code/s3
          sdkguide: sdk-for-javascript/v2/developer-guide/dynamodb-example-dynamodb-utilities.html#dynamodb-example-document-client-get
          excerpts:
            - description:
              snippet_tags:
                - dynamodb.JavaScript.docClient.get
  services:
    dynamodb: {Get}
dynamodb_BatchWriteItem:
  title: Write a batch of &DDB; items using an &AWS; SDK
  title_abbrev: Write a batch of items
  synopsis: write a batch of &DDB; items.
  category:
  languages:
    Java:
      versions:
        - sdk_version: 2
          github: javav2/example_code/dynamodb
          sdkguide:
          excerpts:
            - description:
              snippet_tags:
                - dynamodb.java2.mapping.batchitems.main
    Python:
      versions:
        - sdk_version: 3
          github: python/example_code/dynamodb
          sdkguide:
          excerpts:
            - description:
              snippet_tags:
                - python.example_code.dynamodb.PutItem_BatchWriter
    JavaScript:
      versions:
        - sdk_version: 3
          github: javascriptv3/example_code/s3
          sdkguide: sdk-for-javascript/v3/developer-guide/dynamodb-example-table-read-write-batch.html#dynamodb-example-table-read-write-batch-writing
          excerpts:
            - description: Create the client.
              snippet_tags:
                - dynamodb.JavaScript.tables.createclientv3
            - description: Create the bucket.
              snippet_tags:
                - dynamodb.JavaScript.batch.WriteItemV3
        - sdk_version: 2
          github: javascript/example_code/s3
          sdkguide: sdk-for-javascript/v2/developer-guide/dynamodb-example-table-read-write-batch.html#dynamodb-example-table-read-write-batch-writing
          excerpts:
            - description:
              snippet_tags:
                - dynamodb.JavaScript.batch.WriteItem
  services:
    dynamodb: {BatchWriteItem}
dynamodb_Usage_BatchGetWriteDelete:
  title: Get, write, and delete batches of &DDB; items using an &AWS; SDK
  title_abbrev: Get, write, and delete batches of items
  synopsis: get, write, and delete batches of &DDB; items.
  category: Usage
  languages:
    Python:
      versions:
        - sdk_version: 3
          github: python/example_code/dynamodb
          sdkguide:
          excerpts:
            - description: Create functions to wrap &DDB; batch operations.
              snippet_tags:
                - python.example_code.dynamodb.Batching_imports
                - python.example_code.dynamodb.CreateTable
                - python.example_code.dynamodb.BatchGetItem
                - python.example_code.dynamodb.PutItem_BatchWriter
                - python.example_code.dynamodb.BatchGetItem_CallBatchGet
            - description: Create a function to archive data from one table to another.
              snippet_tags:
                - python.example_code.dynamodb.Usage_ArchiveMovies
            - description:
                Call your functions to create tables, fill them with movie
                data from a JSON file, and archive items in another table.
              snippet_tags:
                - python.example_code.dynamodb.Usage_BatchFunctions
  services:
    dynamodb: {}
dynamodb_DeleteTable:
  title: Delete a &DDB; table using an &AWS; SDK
  title_abbrev: Delete a table
  synopsis: delete a &DDB; table.
  category:
  languages:
    Kotlin:
      versions:
        - sdk_version: 1
          github: kotlin/services/dynamodb
          sdkguide:
          excerpts:
            - description:
              snippet_tags:
                - dynamodb.kotlin.delete_table.main
    Java:
      versions:
        - sdk_version: 2
          github: javav2/example_code/dynamodb
          sdkguide:
          excerpts:
            - description:
              snippet_tags:
                - dynamodb.java2.delete_table.main
    Python:
      versions:
        - sdk_version: 3
          github: python/example_code/dynamodb
          sdkguide:
          excerpts:
            - description:
              snippet_tags:
                - dynamodb.python.codeexample.MoviesDeleteTable
    Rust:
      versions:
        - sdk_version: 1
          github: rust_dev_preview/dynamodb
          excerpts:
            - description:
              snippet_tags:
                - dynamodb.rust.delete-table
    JavaScript:
      versions:
        - sdk_version: 3
          github: javascriptv3/example_code/s3
          sdkguide: sdk-for-javascript/v3/developer-guide/dynamodb-examples-using-tables.html#dynamodb-examples-using-tables-deleting-a-table
          excerpts:
            - description: Create the client.
              snippet_tags:
                - dynamodb.JavaScript.tables.createclientv3
            - description: Create the bucket.
              snippet_tags:
                - dynamodb.JavaScript.item.deleteTableV3
        - sdk_version: 2
          github: javascript/example_code/s3
          sdkguide: sdk-for-javascript/v2/developer-guide/dynamodb-examples-using-tables.html#dynamodb-examples-using-tables-deleting-a-table
          excerpts:
            - description:
              snippet_tags:
                - dynamodb.JavaScript.item.deleteItem
  services:
    dynamodb: {DeleteTable}
dynamodb_PutItem:
  title: Put an item in a &DDB; table using an &AWS; SDK
  title_abbrev: Put an item in a table
  synopsis: put an item in a &DDB; table.
  category:
  languages:
    Kotlin:
      versions:
        - sdk_version: 1
          github: kotlin/services/dynamodb
          sdkguide:
          excerpts:
            - description:
              snippet_tags:
                - dynamodb.kotlin.put_item.main
    Java:
      versions:
        - sdk_version: 2
          github: javav2/example_code/dynamodb
          sdkguide:
          excerpts:
            - description:
              snippet_tags:
                - dynamodb.java2.mapping.putitem.main
    Python:
      versions:
        - sdk_version: 3
          github: python/example_code/dynamodb
          sdkguide:
          excerpts:
            - description: Put a single item in a movie table.
              snippet_tags:
                - dynamodb.python.codeexample.MoviesItemOps01
            - description: Put items loaded from a JSON file into a table.
              snippet_tags:
                - dynamodb.python.codeexample.MoviesLoadData
    Rust:
      versions:
        - sdk_version: 1
          github: rust_dev_preview/dynamodb
          excerpts:
            - description:
              snippet_tags:
                - dynamodb.rust.add-item
    JavaScript:
      versions:
        - sdk_version: 3
          github: javascriptv3/example_code/s3
          sdkguide: sdk-for-javascript/v3/developer-guide/dynamodb-example-table-read-write.html#dynamodb-example-table-read-write-writing-an-item
          excerpts:
            - description: Create the client.
              snippet_tags:
                - dynamodb.JavaScript.tables.createclientv3
            - description: Create the bucket.
              snippet_tags:
                - dynamodb.JavaScript.item.putItemV3
        - sdk_version: 2
          github: javascript/example_code/s3
          sdkguide: sdk-for-javascript/v2/developer-guide/dynamodb-example-table-read-write.html#dynamodb-example-table-read-write-writing-an-item
          excerpts:
            - description:
              snippet_tags:
                - dynamodb.JavaScript.item.putItem
  services:
    dynamodb: {PutItem}
dynamodb_Put:
  title: Put an item in a &DDB; table using the &DDB; document client using an &AWS; SDK
  title_abbrev: Delete an item in a table using the document client
  synopsis: put an item in a &DDB; table using the &DDB; document client.
  category:
  languages:
    JavaScript:
      versions:
        - sdk_version: 3
          github: javascriptv3/example_code/s3
          sdkguide: sdk-for-javascript/v3/developer-guide/dynamodb-example-dynamodb-utilities.html#dynamodb-example-document-client-put
          excerpts:
            - description: Create the client.
              snippet_tags:
                - dynamodb.JavaScript.tables.createdocclientv3
            - description: Create the bucket.
              snippet_tags:
                - dynamodb.JavaScript.docClient.putV3
        - sdk_version: 2
          github: javascript/example_code/s3
          sdkguide: sdk-for-javascript/v2/developer-guide/dynamodb-example-dynamodb-utilities.html#dynamodb-example-document-client-put
          excerpts:
            - description:
              snippet_tags:
                - dynamodb.JavaScript.docClient.put
  services:
    dynamodb: {Put}
dynamodb_GetItem:
  title: Get an item from a &DDB; table using an &AWS; SDK
  title_abbrev: Get an item from a table
  synopsis: get an item from a &DDB; table.
  category:
  languages:
    Kotlin:
      versions:
        - sdk_version: 1
          github: kotlin/services/dynamodb
          sdkguide:
          excerpts:
            - description:
              snippet_tags:
                - dynamodb.kotlin.get_item.main
    Java:
      versions:
        - sdk_version: 2
          github: javav2/example_code/dynamodb
          sdkguide:
          excerpts:
            - description:
              snippet_tags:
                - dynamodb.java2.mapping.getitem.main
    Python:
      versions:
        - sdk_version: 3
          github: python/example_code/dynamodb
          sdkguide:
          excerpts:
            - description:
              snippet_tags:
                - dynamodb.python.codeexample.MoviesItemOps02
    JavaScript:
      versions:
        - sdk_version: 3
          github: javascriptv3/example_code/s3
          sdkguide: sdk-for-javascript/v3/developer-guide/dynamodb-example-dynamodb-utilities.html#dynamodb-example-document-client-get
          excerpts:
            - description: Create the client.
              snippet_tags:
                - dynamodb.JavaScript.tables.createclientv3
            - description: Create the bucket.
              snippet_tags:
                - dynamodb.JavaScript.item.getItemV3
        - sdk_version: 2
          github: javascript/example_code/s3
          sdkguide: sdk-for-javascript/v2/developer-guide/dynamodb-example-dynamodb-utilities.html#dynamodb-example-document-client-get
          excerpts:
            - description:
              snippet_tags:
                - dynamodb.JavaScript.item.getItem
  services:
    dynamodb: {GetItem}
dynamodb_UpdateItem:
  title: Update an item in a &DDB; table using an &AWS; SDK
  title_abbrev: Update an item in a table
  synopsis: update an item in a &DDB; table.
  category:
  languages:
    Kotlin:
      versions:
        - sdk_version: 1
          github: kotlin/services/dynamodb
          sdkguide:
          excerpts:
            - description:
              snippet_tags:
                - dynamodb.kotlin.update_item.main
    Java:
      versions:
        - sdk_version: 2
          github: javav2/example_code/dynamodb
          sdkguide:
          excerpts:
            - description:
              snippet_tags:
                - dynamodb.java2.mapping.moditem.main
    Python:
      versions:
        - sdk_version: 3
          github: python/example_code/dynamodb
          sdkguide:
          excerpts:
            - description: Update an item using the update_item operation.
              snippet_tags:
                - dynamodb.python.codeexample.MoviesItemOps03
            - description: Update an item in two steps using get_item and put_item.
              snippet_tags:
                - dynamodb.python.codeexample.MoviesItemOps03a
            - description: Update an item by using an update expression.
              snippet_tags:
                - dynamodb.python.codeexample.MoviesItemOps04
            - description: Conditionally update an item.
              snippet_tags:
                - dynamodb.python.codeexample.MoviesItemOps05
    JavaScript:
      versions:
        - sdk_version: 3
          github: javascriptv3/example_code/s3
          sdkguide: sdk-for-javascript/v3/developer-guide/dynamodb-example-table-read-write.html#dynamodb-example-table-update-an-item
          excerpts:
            - description: Create the client.
              snippet_tags:
                - dynamodb.JavaScript.tables.createclientv3
            - description: Create the bucket.
              snippet_tags:
                - dynamodb.JavaScript.item.updateItemV3
  services:
    dynamodb: {UpdateItem}
dynamodb_DeleteItem:
  title: Delete an item from a &DDB; table using an &AWS; SDK
  title_abbrev: Delete an item from a table
  synopsis: delete an item from a &DDB; table.
  category:
  languages:
    Kotlin:
      versions:
        - sdk_version: 1
          github: kotlin/services/dynamodb
          sdkguide:
          excerpts:
            - description:
              snippet_tags:
                - dynamodb.kotlin.delete_item.main
    Java:
      versions:
        - sdk_version: 2
          github: javav2/example_code/dynamodb
          sdkguide:
          excerpts:
            - description:
              snippet_tags:
                - dynamodb.java2.delete_item.main
    Python:
      versions:
        - sdk_version: 3
          github: python/example_code/dynamodb
          sdkguide:
          excerpts:
            - description:
              snippet_tags:
                - dynamodb.python.codeexample.MoviesItemOps06
    Rust:
      versions:
        - sdk_version: 1
          github: rust_dev_preview/dynamodb
          excerpts:
            - description:
              snippet_tags:
                - dynamodb.rust.delete-item
    JavaScript:
      versions:
        - sdk_version: 3
          github: javascriptv3/example_code/s3
          sdkguide: sdk-for-javascript/v3/developer-guide/dynamodb-example-table-read-write.html#dynamodb-example-table-read-write-deleting-an-item
          excerpts:
            - description: Create the client.
              snippet_tags:
                - dynamodb.JavaScript.tables.createclientv3
            - description: Create the bucket.
              snippet_tags:
                - dynamodb.JavaScript.item.deleteItemV3
        - sdk_version: 2
          github: javascript/example_code/s3
          sdkguide: sdk-for-javascript/v2/developer-guide/dynamodb-example-table-read-write.html#dynamodb-example-table-read-write-deleting-an-item
          excerpts:
            - description:
              snippet_tags:
                - dynamodb.JavaScript.item.deleteItem
  services:
    dynamodb: {DeleteItem}
dynamodb_Delete:
  title: Delete an item from a &DDB; table using the &DDB; document client using an &AWS; SDK
  title_abbrev: Delete an item from a table using the document client
  synopsis: delete an item from a &DDB; table using the &DDB; document client.
  category:
  languages:
    JavaScript:
      versions:
        - sdk_version: 3
          github: javascriptv3/example_code/s3
          sdkguide: sdk-for-javascript/v3/developer-guide/dynamodb-example-dynamodb-utilities.html#dynamodb-example-document-client-delete
          excerpts:
            - description: Create the client.
              snippet_tags:
                - dynamodb.JavaScript.tables.createdocclientv3
            - description: Create the bucket.
              snippet_tags:
                - dynamodb.JavaScript.docClient.deleteV3
        - sdk_version: 2
          github: javascript/example_code/s3
          sdkguide: sdk-for-javascript/v2/developer-guide/dynamodb-example-dynamodb-utilities.html#dynamodb-example-document-client-delete
          excerpts:
            - description:
              snippet_tags:
                - dynamodb.JavaScript.docClient.delete
  services:
    dynamodb: {Delete}
dynamodb_ListTables:
  title: List &DDB; tables using an &AWS; SDK
  title_abbrev: List tables
  synopsis: list &DDB; tables.
  category:
  languages:
    Kotlin:
      versions:
        - sdk_version: 1
          github: kotlin/services/dynamodb
          sdkguide:
          excerpts:
            - description:
              snippet_tags:
                - dynamodb.kotlin.list_tables.main
    Java:
      versions:
        - sdk_version: 2
          github: javav2/example_code/dynamodb
          sdkguide:
          excerpts:
            - description:
              snippet_tags:
                - dynamodb.java2.list_tables.main
    Python:
      versions:
        - sdk_version: 3
          github: python/example_code/dynamodb
          sdkguide:
          excerpts:
            - description:
              snippet_tags:
                - dynamodb.python.codeexample.MoviesListTables
    Rust:
      versions:
        - sdk_version: 1
          github: rust_dev_preview/dynamodb
          excerpts:
            - description:
              snippet_tags:
                - dynamodb.rust.list-tables
            - description: Determine whether table exists.
              snippet_tags:
                - dynamodb.rust.movies-does_table_exist
    JavaScript:
      versions:
        - sdk_version: 3
          github: javascriptv3/example_code/s3
          sdkguide: sdk-for-javascript/v3/developer-guide/dynamodb-examples-using-tables.html#dynamodb-examples-using-tables-listing-tables
          excerpts:
            - description: Create the client.
              snippet_tags:
                - dynamodb.JavaScript.tables.createclientv3
            - description: Create the bucket.
              snippet_tags:
                - dynamodb.JavaScript.table.listTablesV3
        - sdk_version: 2
          github: javascript/example_code/s3
          sdkguide: sdk-for-javascript/v2/developer-guide/dynamodb-examples-using-tables.html#dynamodb-examples-using-tables-listing-tables
          excerpts:
            - description:
              snippet_tags:
                - dynamodb.JavaScript.table.listTables
  services:
    dynamodb: {ListTables}
dynamodb_Query:
  title: Query a &DDB; table using an &AWS; SDK
  title_abbrev: Query a table
  synopsis: query a &DDB; table.
  category:
  languages:
    Kotlin:
      versions:
        - sdk_version: 1
          github: kotlin/services/dynamodb
          sdkguide:
          excerpts:
            - description:
              snippet_tags:
                - dynamodb.kotlin.query.main
    Java:
      versions:
        - sdk_version: 2
          github: javav2/example_code/dynamodb
          sdkguide:
          excerpts:
            - description:
              snippet_tags:
                - dynamodb.java2.mapping.query.main
    Python:
      versions:
        - sdk_version: 3
          github: python/example_code/dynamodb
          sdkguide:
          excerpts:
            - description: Query items by using a key condition expression.
              snippet_tags:
                - dynamodb.python.codeexample.MoviesQuery01
            - description: Query items and project them to return a subset of data.
              snippet_tags:
                - dynamodb.python.codeexample.MoviesQuery02
    Rust:
      versions:
        - sdk_version: 1
          github: rust_dev_preview/dynamodb
          excerpts:
            - description: Find the movies made in the specified year.
              snippet_tags:
                - dynamodb.rust.movies-movies_in_year
    JavaScript:
      versions:
        - sdk_version: 3
          github: javascriptv3/example_code/s3
          sdkguide: sdk-for-javascript/v3/developer-guide/dynamodb-example-query-scan.html#dynamodb-example-table-query-scan-querying
          excerpts:
            - description: Create the client.
              snippet_tags:
                - dynamodb.JavaScript.tables.createclientv3
            - description: Create the bucket.
              snippet_tags:
                - dynamodb.JavaScript.table.queryV3
        - sdk_version: 2
          github: javascript/example_code/s3
          sdkguide: sdk-for-javascript/v2/developer-guide/dynamodb-example-query-scan.html#dynamodb-example-table-query-scan-querying
          excerpts:
            - description:
              snippet_tags:
                - dynamodb.JavaScript.docClient.query
  services:
    dynamodb: {Query}
dynamodb_Scan:
  title: Scan a &DDB; table using an &AWS; SDK
  title_abbrev: Scan a table
  synopsis: scan a &DDB; table.
  category:
  languages:
    Kotlin:
      versions:
        - sdk_version: 1
          github: kotlin/services/dynamodb
          sdkguide:
          excerpts:
            - description:
              snippet_tags:
                - dynamodb.kotlin.scan_items.main
    Java:
      versions:
        - sdk_version: 2
          github: javav2/example_code/dynamodb
          sdkguide:
          excerpts:
            - description:
              snippet_tags:
                - dynamodb.java2.mapping.scan.main
    Python:
      versions:
        - sdk_version: 3
          github: python/example_code/dynamodb
          sdkguide:
          excerpts:
            - description:
              snippet_tags:
                - dynamodb.python.codeexample.MoviesScan
    Rust:
      versions:
        - sdk_version: 1
          github: rust_dev_preview/dynamodb
          excerpts:
            - description:
              snippet_tags:
                - dynamodb.rust.list-items
    JavaScript:
      versions:
        - sdk_version: 3
          github: javascriptv3/example_code/s3
          sdkguide: sdk-for-javascript/v3/developer-guide/dynamodb-example-query-scan.html#dynamodb-example-table-query-scan-scanning
          excerpts:
            - description: Create the client.
              snippet_tags:
                - dynamodb.JavaScript.tables.createclientv3
            - description: Create the bucket.
              snippet_tags:
                - dynamodb.JavaScript.table.scanV3
        - sdk_version: 2
          github: javascript/example_code/s3
          sdkguide: sdk-for-javascript/v2/developer-guide/dynamodb-example-query-scan.html#dynamodb-example-table-query-scan-scanning
          excerpts:
            - description:
              snippet_tags:
                - dynamodb.JavaScript.table.scan
  services:
    dynamodb: {Scan}
dynamodb_Usage_DaxDemo:
  title: Accelerate &DDB; reads with &DAX; using an &AWS; SDK
  title_abbrev: Accelerate reads with &DAX;
  synopsis:
    accelerate &DDB; reads with &DAXlong;. This example requires additional
    setup. For instructions, see
    <ulink type='documentation' url='amazondynamodb/latest/developerguide/DAX.client.html'>Developing with the &DAXlong; Client</ulink>
    in the <emphasis>&guide-ddb-dev;</emphasis>.
  category: Usage
  languages:
    Python:
      versions:
        - sdk_version: 3
          github: python/example_code/dynamodb/TryDax
          sdkguide:
          excerpts:
            - description: Create a table with either the &DAX; or Boto3 client.
              snippet_tags:
                - dynamodb.Python.TryDax.01-create-table
            - description: Write test data to the table.
              snippet_tags:
                - dynamodb.Python.TryDax.02-write-data
            - description: Get items for a number of iterations for both the &DAX; client and the Boto3 client and report the time spent for each.
              snippet_tags:
                - dynamodb.Python.TryDax.03-getitem-test
            - description: Query the table for a number of iterations for both the &DAX; client and the Boto3 client and report the time spent for each.
              snippet_tags:
                - dynamodb.Python.TryDax.04-query-test
            - description: Scan the table for a number of iterations for both the &DAX; client and the Boto3 client and report the time spent for each.
              snippet_tags:
                - dynamodb.Python.TryDax.05-scan-test
            - description: Delete the table.
              snippet_tags:
                - dynamodb.Python.TryDax.06-delete-table
  services:
    dynamodb: {}
dynamodb_DescribeTable:
  title: Get information about a &DDB; table
  title_abbrev: Get information about a table
  synopsis: get information about a &DDB; table.
  category:
  languages:
    JavaScript:
      versions:
        - sdk_version: 3
          github: javascriptv3/example_code/s3
          sdkguide: sdk-for-javascript/v3/developer-guide/dynamodb-examples-using-tables.html#dynamodb-examples-using-tables-describing-a-table
          excerpts:
            - description: Create the client.
              snippet_tags:
                - dynamodb.JavaScript.tables.createclientv3
            - description: Create the bucket.
              snippet_tags:
                - dynamodb.JavaScript.table.describeTableV3
        - sdk_version: 2
          github: javascript/example_code/s3
          sdkguide: sdk-for-javascript/v2/developer-guide/dynamodb-examples-using-tables.html#dynamodb-examples-using-tables-describing-a-table
          excerpts:
            - description:
              snippet_tags:
                - dynamodb.JavaScript.table.describeTable
  services:
=======
# zexi 0.4.0
dynamodb_CreateTable:
  title: Create a &DDB; table using an &AWS; SDK
  title_abbrev: Create a table
  synopsis: create a &DDB; table.
  category:
  languages:
    Kotlin:
      versions:
        - sdk_version: 1
          github: kotlin/services/dynamodb
          sdkguide:
          excerpts:
            - description: 
              snippet_tags:
                - dynamodb.kotlin.create_table.main
    Java:
      versions:
        - sdk_version: 2
          github: javav2/example_code/dynamodb
          sdkguide:
          excerpts:
            - description:
              snippet_tags:
                - dynamodb.java2.create_table.main
    Python:
      versions:
        - sdk_version: 3
          github: python/example_code/dynamodb
          sdkguide:
          excerpts:
            - description: Create a table from a schema.
              snippet_tags:
                - python.example_code.dynamodb.CreateTable
            - description: Create a table for storing movie data.
              snippet_tags:
                - dynamodb.python.codeexample.MoviesCreateTable
    Rust:
      versions:
        - sdk_version: 1
          github: rust_dev_preview/dynamodb
          excerpts:
            - description:
              snippet_tags:
                - dynamodb.rust.create-table
    JavaScript:
      versions:
        - sdk_version: 3
          github: javascriptv3/example_code/s3
          sdkguide: sdk-for-javascript/v3/developer-guide/dynamodb-examples-using-tables.html#dynamodb-examples-using-tables-creating-a-table
          excerpts:
            - description: Create the client.
              snippet_tags:
                - dynamodb.JavaScript.tables.createclientv3
            - description: Create the bucket.
              snippet_tags:
                - dynamodb.JavaScript.table.createTableV
        - sdk_version: 2
          github: javascript/example_code/s3
          sdkguide: sdk-for-javascript/v2/developer-guide/dynamodb-examples-using-tables.html#dynamodb-examples-using-tables-creating-a-table
          excerpts:
            - description:
              snippet_tags:
                - dynamodb.JavaScript.table.createTable
  services:
    dynamodb: {CreateTable}
dynamodb_BatchGetItem:
  title: Get a batch of &DDB; items using an &AWS; SDK
  title_abbrev: Get a batch of items
  synopsis: get a batch of &DDB; items.
  category:
  languages:
    Python:
      versions:
        - sdk_version: 3
          github: python/example_code/dynamodb
          sdkguide:
          excerpts:
            - description:
              snippet_tags:
                - python.example_code.dynamodb.Batching_imports
                - python.example_code.dynamodb.BatchGetItem
    JavaScript:
      versions:
        - sdk_version: 3
          github: javascriptv3/example_code/s3
          sdkguide: sdk-for-javascript/v3/developer-guide/dynamodb-example-table-read-write-batch.html#dynamodb-example-table-read-write-batch-reading
          excerpts:
            - description: Create the client.
              snippet_tags:
                - dynamodb.JavaScript.tables.createclientv3
            - description: Create the bucket.
              snippet_tags:
                - dynamodb.JavaScript.batch.GetItemV3
        - sdk_version: 2
          github: javascript/example_code/s3
          sdkguide: sdk-for-javascript/v2/developer-guide/dynamodb-example-table-read-write-batch.html#dynamodb-example-table-read-write-batch-reading
          excerpts:
            - description:
              snippet_tags:
                - dynamodb.JavaScript.batch.GetItem
  services:
    dynamodb: {BatchGetItem}
dynamodb_Get:
  title: Get an item from a &DDB; table using the &DDB; document client using an &AWS; SDK
  title_abbrev: Delete an item from a table using the document client
  synopsis: delete an item from a &DDB; table using the &DDB; document client.
  category:
  languages:
    JavaScript:
      versions:
        - sdk_version: 3
          github: javascriptv3/example_code/s3
          sdkguide: sdk-for-javascript/v3/developer-guide/dynamodb-example-dynamodb-utilities.html#dynamodb-example-document-client-get
          excerpts:
            - description: Create the client.
              snippet_tags:
                - dynamodb.JavaScript.tables.createclientv3
            - description: Create the bucket.
              snippet_tags:
                - dynamodb.JavaScript.docClient.getV3
        - sdk_version: 2
          github: javascript/example_code/s3
          sdkguide: sdk-for-javascript/v2/developer-guide/dynamodb-example-dynamodb-utilities.html#dynamodb-example-document-client-get
          excerpts:
            - description:
              snippet_tags:
                - dynamodb.JavaScript.docClient.get
  services:
    dynamodb: {Get}
dynamodb_BatchWriteItem:
  title: Write a batch of &DDB; items using an &AWS; SDK
  title_abbrev: Write a batch of items
  synopsis: write a batch of &DDB; items.
  category:
  languages:
    Java:
      versions:
        - sdk_version: 2
          github: javav2/example_code/dynamodb/
          sdkguide:
          excerpts:
            - description:
              snippet_tags:
                - dynamodb.java2.mapping.batchitems.main
    Python:
      versions:
        - sdk_version: 3
          github: python/example_code/dynamodb
          sdkguide:
          excerpts:
            - description:
              snippet_tags:
                - python.example_code.dynamodb.PutItem_BatchWriter
    JavaScript:
      versions:
        - sdk_version: 3
          github: javascriptv3/example_code/s3
          sdkguide: sdk-for-javascript/v3/developer-guide/dynamodb-example-table-read-write-batch.html#dynamodb-example-table-read-write-batch-writing
          excerpts:
            - description: Create the client.
              snippet_tags:
                - dynamodb.JavaScript.tables.createclientv3
            - description: Create the bucket.
              snippet_tags:
                - dynamodb.JavaScript.batch.WriteItemV3
        - sdk_version: 2
          github: javascript/example_code/s3
          sdkguide: sdk-for-javascript/v2/developer-guide/dynamodb-example-table-read-write-batch.html#dynamodb-example-table-read-write-batch-writing
          excerpts:
            - description:
              snippet_tags:
                - dynamodb.JavaScript.batch.WriteItem
  services:
    dynamodb: {BatchWriteItem}
dynamodb_Usage_BatchGetWriteDelete:
  title: Get, write, and delete batches of &DDB; items using an &AWS; SDK
  title_abbrev: Get, write, and delete batches of items
  synopsis: get, write, and delete batches of &DDB; items.
  category: Usage
  languages:
    Python:
      versions:
        - sdk_version: 3
          github: python/example_code/dynamodb
          sdkguide:
          excerpts:
            - description: Create functions to wrap &DDB; batch operations.
              snippet_tags:
                - python.example_code.dynamodb.Batching_imports
                - python.example_code.dynamodb.CreateTable
                - python.example_code.dynamodb.BatchGetItem
                - python.example_code.dynamodb.PutItem_BatchWriter
                - python.example_code.dynamodb.BatchGetItem_CallBatchGet
            - description: Create a function to archive data from one table to another.
              snippet_tags:
                - python.example_code.dynamodb.Usage_ArchiveMovies
            - description:
                Call your functions to create tables, fill them with movie
                data from a JSON file, and archive items in another table.
              snippet_tags:
                - python.example_code.dynamodb.Usage_BatchFunctions
  services:
    dynamodb: {}
dynamodb_DeleteTable:
  title: Delete a &DDB; table using an &AWS; SDK
  title_abbrev: Delete a table
  synopsis: delete a &DDB; table.
  category:
  languages:
    Kotlin:
      versions:
        - sdk_version: 1
          github: kotlin/services/dynamodb
          sdkguide:
          excerpts:
        g    - description: 
              snippet_tags:
                - dynamodb.kotlin.delete_table.main
    Java:
      versions:
        - sdk_version: 2
          github: javav2/example_code/dynamodb
          sdkguide:
          excerpts:
            - description:
              snippet_tags:
                - dynamodb.java2.delete_table.main
    Python:
      versions:
        - sdk_version: 3
          github: python/example_code/dynamodb
          sdkguide:
          excerpts:
            - description:
              snippet_tags:
                - dynamodb.python.codeexample.MoviesDeleteTable
    Rust:
      versions:
        - sdk_version: 1
          github: rust_dev_preview/dynamodb
          excerpts:
            - description:
              snippet_tags:
                - dynamodb.rust.delete-table
    JavaScript:
      versions:
        - sdk_version: 3
          github: javascriptv3/example_code/s3
          sdkguide: sdk-for-javascript/v3/developer-guide/dynamodb-examples-using-tables.html#dynamodb-examples-using-tables-deleting-a-table
          excerpts:
            - description: Create the client.
              snippet_tags:
                - dynamodb.JavaScript.tables.createclientv3
            - description: Create the bucket.
              snippet_tags:
                - dynamodb.JavaScript.item.deleteTableV3
        - sdk_version: 2
          github: javascript/example_code/s3
          sdkguide: sdk-for-javascript/v2/developer-guide/dynamodb-examples-using-tables.html#dynamodb-examples-using-tables-deleting-a-table
          excerpts:
            - description:
              snippet_tags:
                - dynamodb.JavaScript.item.deleteItem
  services:
    dynamodb: {DeleteTable}
dynamodb_PutItem:
  title: Put an item in a &DDB; table using an &AWS; SDK
  title_abbrev: Put an item in a table
  synopsis: put an item in a &DDB; table.
  category:
  languages:
    Kotlin:
      versions:
        - sdk_version: 1
          github: kotlin/services/dynamodb
          sdkguide:
          excerpts:
            - description: 
              snippet_tags:
                - dynamodb.kotlin.put_item.main
    Java:
      versions:
        - sdk_version: 2
          github: javav2/example_code/dynamodb
          sdkguide:
          excerpts:
            - description:
              snippet_tags:
                - dynamodb.java2.mapping.putitem.main
    Python:
      versions:
        - sdk_version: 3
          github: python/example_code/dynamodb
          sdkguide:
          excerpts:
            - description: Put a single item in a movie table.
              snippet_tags:
                - dynamodb.python.codeexample.MoviesItemOps01
            - description: Put items loaded from a JSON file into a table.
              snippet_tags:
                - dynamodb.python.codeexample.MoviesLoadData
    Rust:
      versions:
        - sdk_version: 1
          github: rust_dev_preview/dynamodb
          excerpts:
            - description:
              snippet_tags:
                - dynamodb.rust.add-item
    JavaScript:
      versions:
        - sdk_version: 3
          github: javascriptv3/example_code/s3
          sdkguide: sdk-for-javascript/v3/developer-guide/dynamodb-example-table-read-write.html#dynamodb-example-table-read-write-writing-an-item
          excerpts:
            - description: Create the client.
              snippet_tags:
                - dynamodb.JavaScript.tables.createclientv3
            - description: Create the bucket.
              snippet_tags:
                - dynamodb.JavaScript.item.putItemV3
        - sdk_version: 2
          github: javascript/example_code/s3
          sdkguide: sdk-for-javascript/v2/developer-guide/dynamodb-example-table-read-write.html#dynamodb-example-table-read-write-writing-an-item
          excerpts:
            - description:
              snippet_tags:
                - dynamodb.JavaScript.item.putItem
  services:
    dynamodb: {PutItem}
dynamodb_Put:
  title: Put an item in a &DDB; table using the &DDB; document client using an &AWS; SDK
  title_abbrev: Delete an item in a table using the document client
  synopsis: put an item in a &DDB; table using the &DDB; document client.
  category:
  languages:
    JavaScript:
      versions:
        - sdk_version: 3
          github: javascriptv3/example_code/s3
          sdkguide: sdk-for-javascript/v3/developer-guide/dynamodb-example-dynamodb-utilities.html#dynamodb-example-document-client-put
          excerpts:
            - description: Create the client.
              snippet_tags:
                - dynamodb.JavaScript.tables.createdocclientv3
            - description: Create the bucket.
              snippet_tags:
                - dynamodb.JavaScript.docClient.putV3
        - sdk_version: 2
          github: javascript/example_code/s3
          sdkguide: sdk-for-javascript/v2/developer-guide/dynamodb-example-dynamodb-utilities.html#dynamodb-example-document-client-put
          excerpts:
            - description:
              snippet_tags:
                - dynamodb.JavaScript.docClient.put
  services:
    dynamodb: {Put}
dynamodb_GetItem:
  title: Get an item from a &DDB; table using an &AWS; SDK
  title_abbrev: Get an item from a table
  synopsis: get an item from a &DDB; table.
  category:
  languages:
    Kotlin:
      versions:
        - sdk_version: 1
          github: kotlin/services/dynamodb
          sdkguide:
          excerpts:
            - description:
              snippet_tags:
                - dynamodb.kotlin.get_item.main
    Java:
      versions:
        - sdk_version: 2
          github: javav2/example_code/dynamodb
          sdkguide:
          excerpts:
            - description:
              snippet_tags:
                - dynamodb.java2.mapping.getitem.main
    Python:
      versions:
        - sdk_version: 3
          github: python/example_code/dynamodb
          sdkguide:
          excerpts:
            - description:
              snippet_tags:
                - dynamodb.python.codeexample.MoviesItemOps02
    JavaScript:
      versions:
        - sdk_version: 3
          github: javascriptv3/example_code/s3
          sdkguide: sdk-for-javascript/v3/developer-guide/dynamodb-example-dynamodb-utilities.html#dynamodb-example-document-client-get
          excerpts:
            - description: Create the client.
              snippet_tags:
                - dynamodb.JavaScript.tables.createclientv3
            - description: Create the bucket.
              snippet_tags:
                - dynamodb.JavaScript.item.getItemV3
        - sdk_version: 2
          github: javascript/example_code/s3
          sdkguide: sdk-for-javascript/v2/developer-guide/dynamodb-example-dynamodb-utilities.html#dynamodb-example-document-client-get
          excerpts:
            - description:
              snippet_tags:
                - dynamodb.JavaScript.item.getItem
  services:
    dynamodb: {GetItem}
dynamodb_UpdateItem:
  title: Update an item in a &DDB; table using an &AWS; SDK
  title_abbrev: Update an item in a table
  synopsis: update an item in a &DDB; table.
  category:
  languages:
    Kotlin:
      versions:
        - sdk_version: 1
          github: kotlin/services/dynamodb
          sdkguide:
          excerpts:
            - description: 
              snippet_tags:
                - dynamodb.kotlin.update_item.main
    Java:
      versions:
        - sdk_version: 2
          github: javav2/example_code/dynamodb
          sdkguide:
          excerpts:
            - description:
              snippet_tags:
                - dynamodb.java2.mapping.moditem.main
    Python:
      versions:
        - sdk_version: 3
          github: python/example_code/dynamodb
          sdkguide:
          excerpts:
            - description: Update an item using the update_item operation.
              snippet_tags:
                - dynamodb.python.codeexample.MoviesItemOps03
            - description: Update an item in two steps using get_item and put_item.
              snippet_tags:
                - dynamodb.python.codeexample.MoviesItemOps03a
            - description: Update an item by using an update expression.
              snippet_tags:
                - dynamodb.python.codeexample.MoviesItemOps04
            - description: Conditionally update an item.
              snippet_tags:
                - dynamodb.python.codeexample.MoviesItemOps05
    JavaScript:
      versions:
        - sdk_version: 3
          github: javascriptv3/example_code/s3
          sdkguide: sdk-for-javascript/v3/developer-guide/dynamodb-example-table-read-write.html#dynamodb-example-table-update-an-item
          excerpts:
            - description: Create the client.
              snippet_tags:
                - dynamodb.JavaScript.tables.createclientv3
            - description: Create the bucket.
              snippet_tags:
                - dynamodb.JavaScript.item.updateItemV3
  services:
    dynamodb: {UpdateItem}
dynamodb_DeleteItem:
  title: Delete an item from a &DDB; table using an &AWS; SDK
  title_abbrev: Delete an item from a table
  synopsis: delete an item from a &DDB; table.
  category:
  languages:
    Kotlin:
      versions:
        - sdk_version: 1
          github: kotlin/services/dynamodb
          sdkguide:
          excerpts:
            - description:
              snippet_tags:
                - dynamodb.kotlin.delete_item.main
    Java:
      versions:
        - sdk_version: 2
          github: javav2/example_code/dynamodb
          sdkguide:
          excerpts:
            - description:
              snippet_tags:
                - dynamodb.java2.delete_item.main
    Python:
      versions:
        - sdk_version: 3
          github: python/example_code/dynamodb
          sdkguide:
          excerpts:
            - description:
              snippet_tags:
                - dynamodb.python.codeexample.MoviesItemOps06
    Rust:
      versions:
        - sdk_version: 1
          github: rust_dev_preview/dynamodb
          excerpts:
            - description:
              snippet_tags:
                - dynamodb.rust.delete-item
    JavaScript:
      versions:
        - sdk_version: 3
          github: javascriptv3/example_code/s3
          sdkguide: sdk-for-javascript/v3/developer-guide/dynamodb-example-table-read-write.html#dynamodb-example-table-read-write-deleting-an-item
          excerpts:
            - description: Create the client.
              snippet_tags:
                - dynamodb.JavaScript.tables.createclientv3
            - description: Create the bucket.
              snippet_tags:
                - dynamodb.JavaScript.item.deleteItemV3
        - sdk_version: 2
          github: javascript/example_code/s3
          sdkguide: sdk-for-javascript/v2/developer-guide/dynamodb-example-table-read-write.html#dynamodb-example-table-read-write-deleting-an-item
          excerpts:
            - description:
              snippet_tags:
                - dynamodb.JavaScript.item.deleteItem
  services:
    dynamodb: {DeleteItem}
dynamodb_Delete:
  title: Delete an item from a &DDB; table using the &DDB; document client using an &AWS; SDK
  title_abbrev: Delete an item from a table using the document client
  synopsis: delete an item from a &DDB; table using the &DDB; document client.
  category:
  languages:
    JavaScript:
      versions:
        - sdk_version: 3
          github: javascriptv3/example_code/s3
          sdkguide: sdk-for-javascript/v3/developer-guide/dynamodb-example-dynamodb-utilities.html#dynamodb-example-document-client-delete
          excerpts:
            - description: Create the client.
              snippet_tags:
                - dynamodb.JavaScript.tables.createdocclientv3
            - description: Create the bucket.
              snippet_tags:
                - dynamodb.JavaScript.docClient.deleteV3
        - sdk_version: 2
          github: javascript/example_code/s3
          sdkguide: sdk-for-javascript/v2/developer-guide/dynamodb-example-dynamodb-utilities.html#dynamodb-example-document-client-delete
          excerpts:
            - description:
              snippet_tags:
                - dynamodb.JavaScript.docClient.delete
  services:
    dynamodb: {Delete}
dynamodb_ListTables:
  title: List &DDB; tables using an &AWS; SDK
  title_abbrev: List tables
  synopsis: list &DDB; tables.
  category:
  languages:
    Kotlin:
      versions:
        - sdk_version: 1
          github: kotlin/services/dynamodb
          sdkguide:
          excerpts:
            - description: 
              snippet_tags:
                - dynamodb.kotlin.list_tables.main
    Java:
      versions:
        - sdk_version: 2
          github: javav2/example_code/dynamodb
          sdkguide:
          excerpts:
            - description:
              snippet_tags:
                - dynamodb.java2.list_tables.main
    Python:
      versions:
        - sdk_version: 3
          github: python/example_code/dynamodb
          sdkguide:
          excerpts:
            - description:
              snippet_tags:
                - dynamodb.python.codeexample.MoviesListTables
    Rust:
      versions:
        - sdk_version: 1
          github: rust_dev_preview/dynamodb
          excerpts:
            - description:
              snippet_tags:
                - dynamodb.rust.list-tables
            - description: Determine whether table exists.
              snippet_tags:
                - dynamodb.rust.movies-does_table_exist
    JavaScript:
      versions:
        - sdk_version: 3
          github: javascriptv3/example_code/s3
          sdkguide: sdk-for-javascript/v3/developer-guide/dynamodb-examples-using-tables.html#dynamodb-examples-using-tables-listing-tables
          excerpts:
            - description: Create the client.
              snippet_tags:
                - dynamodb.JavaScript.tables.createclientv3
            - description: Create the bucket.
              snippet_tags:
                - dynamodb.JavaScript.table.listTablesV3
        - sdk_version: 2
          github: javascript/example_code/s3
          sdkguide: sdk-for-javascript/v2/developer-guide/dynamodb-examples-using-tables.html#dynamodb-examples-using-tables-listing-tables
          excerpts:
            - description:
              snippet_tags:
                - dynamodb.JavaScript.table.listTables
  services:
    dynamodb: {ListTables}
dynamodb_Query:
  title: Query a &DDB; table using an &AWS; SDK
  title_abbrev: Query a table
  synopsis: query a &DDB; table.
  category:
  languages:
    Kotlin:
      versions:
        - sdk_version: 1
          github: kotlin/services/dynamodb
          sdkguide:
          excerpts:
            - description: 
              snippet_tags:
                - dynamodb.kotlin.query.main
    Java:
      versions:
        - sdk_version: 2
          github: javav2/example_code/dynamodb
          sdkguide:
          excerpts:
            - description:
              snippet_tags:
                - dynamodb.java2.mapping.query.main
    Python:
      versions:
        - sdk_version: 3
          github: python/example_code/dynamodb
          sdkguide:
          excerpts:
            - description: Query items by using a key condition expression.
              snippet_tags:
                - dynamodb.python.codeexample.MoviesQuery01
            - description: Query items and project them to return a subset of data.
              snippet_tags:
                - dynamodb.python.codeexample.MoviesQuery02
    Rust:
      versions:
        - sdk_version: 1
          github: rust_dev_preview/dynamodb
          excerpts:
            - description: Find the movies made in the specified year.
              snippet_tags:
                - dynamodb.rust.movies-movies_in_year
    JavaScript:
      versions:
        - sdk_version: 3
          github: javascriptv3/example_code/s3
          sdkguide: sdk-for-javascript/v3/developer-guide/dynamodb-example-query-scan.html#dynamodb-example-table-query-scan-querying
          excerpts:
            - description: Create the client.
              snippet_tags:
                - dynamodb.JavaScript.tables.createclientv3
            - description: Create the bucket.
              snippet_tags:
                - dynamodb.JavaScript.table.queryV3
        - sdk_version: 2
          github: javascript/example_code/s3
          sdkguide: sdk-for-javascript/v2/developer-guide/dynamodb-example-query-scan.html#dynamodb-example-table-query-scan-querying
          excerpts:
            - description:
              snippet_tags:
                - dynamodb.JavaScript.docClient.query
  services:
    dynamodb: {Query}
dynamodb_Scan:
  title: Scan a &DDB; table using an &AWS; SDK
  title_abbrev: Scan a table
  synopsis: scan a &DDB; table.
  category:
  languages:
    Kotlin:
      versions:
        - sdk_version: 1
          github: kotlin/services/dynamodb
          sdkguide:
          excerpts:
            - description: 
              snippet_tags:
                - dynamodb.kotlin.scan_items.main
    Java:
      versions:
        - sdk_version: 2
          github: javav2/example_code/dynamodb
          sdkguide:
          excerpts:
            - description:
              snippet_tags:
                - dynamodb.java2.mapping.scan.main
    Python:
      versions:
        - sdk_version: 3
          github: python/example_code/dynamodb
          sdkguide:
          excerpts:
            - description:
              snippet_tags:
                - dynamodb.python.codeexample.MoviesScan
    Rust:
      versions:
        - sdk_version: 1
          github: rust_dev_preview/dynamodb
          excerpts:
            - description:
              snippet_tags:
                - dynamodb.rust.list-items
    JavaScript:
      versions:
        - sdk_version: 3
          github: javascriptv3/example_code/s3
          sdkguide: sdk-for-javascript/v3/developer-guide/dynamodb-example-query-scan.html#dynamodb-example-table-query-scan-scanning
          excerpts:
            - description: Create the client.
              snippet_tags:
                - dynamodb.JavaScript.tables.createclientv3
            - description: Create the bucket.
              snippet_tags:
                - dynamodb.JavaScript.table.scanV3
        - sdk_version: 2
          github: javascript/example_code/s3
          sdkguide: sdk-for-javascript/v2/developer-guide/dynamodb-example-query-scan.html#dynamodb-example-table-query-scan-scanning
          excerpts:
            - description:
              snippet_tags:
                - dynamodb.JavaScript.table.scan
  services:
    dynamodb: {Scan}
dynamodb_Usage_DaxDemo:
  title: Accelerate &DDB; reads with &DAX; using an &AWS; SDK
  title_abbrev: Accelerate reads with &DAX;
  synopsis:
    accelerate &DDB; reads with &DAXlong;. This example requires additional
    setup. For instructions, see
    <ulink type='documentation' url='amazondynamodb/latest/developerguide/DAX.client.html'>Developing with the &DAXlong; Client</ulink>
    in the <emphasis>&guide-ddb-dev;</emphasis>.
  category: Usage
  languages:
    Python:
      versions:
        - sdk_version: 3
          github: python/example_code/dynamodb/TryDax
          sdkguide:
          excerpts:
            - description: Create a table with either the &DAX; or Boto3 client.
              snippet_tags:
                - dynamodb.Python.TryDax.01-create-table
            - description: Write test data to the table.
              snippet_tags:
                - dynamodb.Python.TryDax.02-write-data
            - description: Get items for a number of iterations for both the &DAX; client and the Boto3 client and report the time spent for each.
              snippet_tags:
                - dynamodb.Python.TryDax.03-getitem-test
            - description: Query the table for a number of iterations for both the &DAX; client and the Boto3 client and report the time spent for each.
              snippet_tags:
                - dynamodb.Python.TryDax.04-query-test
            - description: Scan the table for a number of iterations for both the &DAX; client and the Boto3 client and report the time spent for each.
              snippet_tags:
                - dynamodb.Python.TryDax.05-scan-test
            - description: Delete the table.
              snippet_tags:
                - dynamodb.Python.TryDax.06-delete-table
  services:
    dynamodb: {}
dynamodb_DescribeTable:
  title: Get information about a &DDB; table
  title_abbrev: Get information about a table
  synopsis: get information about a &DDB; table.
  category:
  languages:
    JavaScript:
      versions:
        - sdk_version: 3
          github: javascriptv3/example_code/s3
          sdkguide: sdk-for-javascript/v3/developer-guide/dynamodb-examples-using-tables.html#dynamodb-examples-using-tables-describing-a-table
          excerpts:
            - description: Create the client.
              snippet_tags:
                - dynamodb.JavaScript.tables.createclientv3
            - description: Create the bucket.
              snippet_tags:
                - dynamodb.JavaScript.table.describeTableV3
        - sdk_version: 2
          github: javascript/example_code/s3
          sdkguide: sdk-for-javascript/v2/developer-guide/dynamodb-examples-using-tables.html#dynamodb-examples-using-tables-describing-a-table
          excerpts:
            - description:
              snippet_tags:
                - dynamodb.JavaScript.table.describeTable
  services:
>>>>>>> 047e0e2d
    dynamodb: {DescribeTable}<|MERGE_RESOLUTION|>--- conflicted
+++ resolved
@@ -1,1626 +1,812 @@
-<<<<<<< HEAD
-# zexi 0.4.0
-dynamodb_CreateTable:
-  title: Create a &DDB; table using an &AWS; SDK
-  title_abbrev: Create a table
-  synopsis: create a &DDB; table.
-  category:
-  languages:
-    Kotlin:
-      versions:
-        - sdk_version: 1
-          github: kotlin/services/dynamodb
-          sdkguide:
-          excerpts:
-            - description:
-              snippet_tags:
-                - dynamodb.kotlin.create_table.main
-    Java:
-      versions:
-        - sdk_version: 2
-          github: javav2/example_code/dynamodb
-          sdkguide:
-          excerpts:
-            - description:
-              snippet_tags:
-                - dynamodb.java2.create_table.main
-    Python:
-      versions:
-        - sdk_version: 3
-          github: python/example_code/dynamodb
-          sdkguide:
-          excerpts:
-            - description: Create a table from a schema.
-              snippet_tags:
-                - python.example_code.dynamodb.CreateTable
-            - description: Create a table for storing movie data.
-              snippet_tags:
-                - dynamodb.python.codeexample.MoviesCreateTable
-    Rust:
-      versions:
-        - sdk_version: 1
-          github: rust_dev_preview/dynamodb
-          excerpts:
-            - description:
-              snippet_tags:
-                - dynamodb.rust.create-table
-    JavaScript:
-      versions:
-        - sdk_version: 3
-          github: javascriptv3/example_code/s3
-          sdkguide: sdk-for-javascript/v3/developer-guide/dynamodb-examples-using-tables.html#dynamodb-examples-using-tables-creating-a-table
-          excerpts:
-            - description: Create the client.
-              snippet_tags:
-                - dynamodb.JavaScript.tables.createclientv3
-            - description: Create the bucket.
-              snippet_tags:
-                - dynamodb.JavaScript.table.createTableV
-        - sdk_version: 2
-          github: javascript/example_code/s3
-          sdkguide: sdk-for-javascript/v2/developer-guide/dynamodb-examples-using-tables.html#dynamodb-examples-using-tables-creating-a-table
-          excerpts:
-            - description:
-              snippet_tags:
-                - dynamodb.JavaScript.table.createTable
-  services:
-    dynamodb: {CreateTable}
-dynamodb_BatchGetItem:
-  title: Get a batch of &DDB; items using an &AWS; SDK
-  title_abbrev: Get a batch of items
-  synopsis: get a batch of &DDB; items.
-  category:
-  languages:
-    Python:
-      versions:
-        - sdk_version: 3
-          github: python/example_code/dynamodb
-          sdkguide:
-          excerpts:
-            - description:
-              snippet_tags:
-                - python.example_code.dynamodb.Batching_imports
-                - python.example_code.dynamodb.BatchGetItem
-    JavaScript:
-      versions:
-        - sdk_version: 3
-          github: javascriptv3/example_code/s3
-          sdkguide: sdk-for-javascript/v3/developer-guide/dynamodb-example-table-read-write-batch.html#dynamodb-example-table-read-write-batch-reading
-          excerpts:
-            - description: Create the client.
-              snippet_tags:
-                - dynamodb.JavaScript.tables.createclientv3
-            - description: Create the bucket.
-              snippet_tags:
-                - dynamodb.JavaScript.batch.GetItemV3
-        - sdk_version: 2
-          github: javascript/example_code/s3
-          sdkguide: sdk-for-javascript/v2/developer-guide/dynamodb-example-table-read-write-batch.html#dynamodb-example-table-read-write-batch-reading
-          excerpts:
-            - description:
-              snippet_tags:
-                - dynamodb.JavaScript.batch.GetItem
-  services:
-    dynamodb: {BatchGetItem}
-dynamodb_Get:
-  title: Get an item from a &DDB; table using the &DDB; document client using an &AWS; SDK
-  title_abbrev: Delete an item from a table using the document client
-  synopsis: delete an item from a &DDB; table using the &DDB; document client.
-  category:
-  languages:
-    JavaScript:
-      versions:
-        - sdk_version: 3
-          github: javascriptv3/example_code/s3
-          sdkguide: sdk-for-javascript/v3/developer-guide/dynamodb-example-dynamodb-utilities.html#dynamodb-example-document-client-get
-          excerpts:
-            - description: Create the client.
-              snippet_tags:
-                - dynamodb.JavaScript.tables.createclientv3
-            - description: Create the bucket.
-              snippet_tags:
-                - dynamodb.JavaScript.docClient.getV3
-        - sdk_version: 2
-          github: javascript/example_code/s3
-          sdkguide: sdk-for-javascript/v2/developer-guide/dynamodb-example-dynamodb-utilities.html#dynamodb-example-document-client-get
-          excerpts:
-            - description:
-              snippet_tags:
-                - dynamodb.JavaScript.docClient.get
-  services:
-    dynamodb: {Get}
-dynamodb_BatchWriteItem:
-  title: Write a batch of &DDB; items using an &AWS; SDK
-  title_abbrev: Write a batch of items
-  synopsis: write a batch of &DDB; items.
-  category:
-  languages:
-    Java:
-      versions:
-        - sdk_version: 2
-          github: javav2/example_code/dynamodb
-          sdkguide:
-          excerpts:
-            - description:
-              snippet_tags:
-                - dynamodb.java2.mapping.batchitems.main
-    Python:
-      versions:
-        - sdk_version: 3
-          github: python/example_code/dynamodb
-          sdkguide:
-          excerpts:
-            - description:
-              snippet_tags:
-                - python.example_code.dynamodb.PutItem_BatchWriter
-    JavaScript:
-      versions:
-        - sdk_version: 3
-          github: javascriptv3/example_code/s3
-          sdkguide: sdk-for-javascript/v3/developer-guide/dynamodb-example-table-read-write-batch.html#dynamodb-example-table-read-write-batch-writing
-          excerpts:
-            - description: Create the client.
-              snippet_tags:
-                - dynamodb.JavaScript.tables.createclientv3
-            - description: Create the bucket.
-              snippet_tags:
-                - dynamodb.JavaScript.batch.WriteItemV3
-        - sdk_version: 2
-          github: javascript/example_code/s3
-          sdkguide: sdk-for-javascript/v2/developer-guide/dynamodb-example-table-read-write-batch.html#dynamodb-example-table-read-write-batch-writing
-          excerpts:
-            - description:
-              snippet_tags:
-                - dynamodb.JavaScript.batch.WriteItem
-  services:
-    dynamodb: {BatchWriteItem}
-dynamodb_Usage_BatchGetWriteDelete:
-  title: Get, write, and delete batches of &DDB; items using an &AWS; SDK
-  title_abbrev: Get, write, and delete batches of items
-  synopsis: get, write, and delete batches of &DDB; items.
-  category: Usage
-  languages:
-    Python:
-      versions:
-        - sdk_version: 3
-          github: python/example_code/dynamodb
-          sdkguide:
-          excerpts:
-            - description: Create functions to wrap &DDB; batch operations.
-              snippet_tags:
-                - python.example_code.dynamodb.Batching_imports
-                - python.example_code.dynamodb.CreateTable
-                - python.example_code.dynamodb.BatchGetItem
-                - python.example_code.dynamodb.PutItem_BatchWriter
-                - python.example_code.dynamodb.BatchGetItem_CallBatchGet
-            - description: Create a function to archive data from one table to another.
-              snippet_tags:
-                - python.example_code.dynamodb.Usage_ArchiveMovies
-            - description:
-                Call your functions to create tables, fill them with movie
-                data from a JSON file, and archive items in another table.
-              snippet_tags:
-                - python.example_code.dynamodb.Usage_BatchFunctions
-  services:
-    dynamodb: {}
-dynamodb_DeleteTable:
-  title: Delete a &DDB; table using an &AWS; SDK
-  title_abbrev: Delete a table
-  synopsis: delete a &DDB; table.
-  category:
-  languages:
-    Kotlin:
-      versions:
-        - sdk_version: 1
-          github: kotlin/services/dynamodb
-          sdkguide:
-          excerpts:
-            - description:
-              snippet_tags:
-                - dynamodb.kotlin.delete_table.main
-    Java:
-      versions:
-        - sdk_version: 2
-          github: javav2/example_code/dynamodb
-          sdkguide:
-          excerpts:
-            - description:
-              snippet_tags:
-                - dynamodb.java2.delete_table.main
-    Python:
-      versions:
-        - sdk_version: 3
-          github: python/example_code/dynamodb
-          sdkguide:
-          excerpts:
-            - description:
-              snippet_tags:
-                - dynamodb.python.codeexample.MoviesDeleteTable
-    Rust:
-      versions:
-        - sdk_version: 1
-          github: rust_dev_preview/dynamodb
-          excerpts:
-            - description:
-              snippet_tags:
-                - dynamodb.rust.delete-table
-    JavaScript:
-      versions:
-        - sdk_version: 3
-          github: javascriptv3/example_code/s3
-          sdkguide: sdk-for-javascript/v3/developer-guide/dynamodb-examples-using-tables.html#dynamodb-examples-using-tables-deleting-a-table
-          excerpts:
-            - description: Create the client.
-              snippet_tags:
-                - dynamodb.JavaScript.tables.createclientv3
-            - description: Create the bucket.
-              snippet_tags:
-                - dynamodb.JavaScript.item.deleteTableV3
-        - sdk_version: 2
-          github: javascript/example_code/s3
-          sdkguide: sdk-for-javascript/v2/developer-guide/dynamodb-examples-using-tables.html#dynamodb-examples-using-tables-deleting-a-table
-          excerpts:
-            - description:
-              snippet_tags:
-                - dynamodb.JavaScript.item.deleteItem
-  services:
-    dynamodb: {DeleteTable}
-dynamodb_PutItem:
-  title: Put an item in a &DDB; table using an &AWS; SDK
-  title_abbrev: Put an item in a table
-  synopsis: put an item in a &DDB; table.
-  category:
-  languages:
-    Kotlin:
-      versions:
-        - sdk_version: 1
-          github: kotlin/services/dynamodb
-          sdkguide:
-          excerpts:
-            - description:
-              snippet_tags:
-                - dynamodb.kotlin.put_item.main
-    Java:
-      versions:
-        - sdk_version: 2
-          github: javav2/example_code/dynamodb
-          sdkguide:
-          excerpts:
-            - description:
-              snippet_tags:
-                - dynamodb.java2.mapping.putitem.main
-    Python:
-      versions:
-        - sdk_version: 3
-          github: python/example_code/dynamodb
-          sdkguide:
-          excerpts:
-            - description: Put a single item in a movie table.
-              snippet_tags:
-                - dynamodb.python.codeexample.MoviesItemOps01
-            - description: Put items loaded from a JSON file into a table.
-              snippet_tags:
-                - dynamodb.python.codeexample.MoviesLoadData
-    Rust:
-      versions:
-        - sdk_version: 1
-          github: rust_dev_preview/dynamodb
-          excerpts:
-            - description:
-              snippet_tags:
-                - dynamodb.rust.add-item
-    JavaScript:
-      versions:
-        - sdk_version: 3
-          github: javascriptv3/example_code/s3
-          sdkguide: sdk-for-javascript/v3/developer-guide/dynamodb-example-table-read-write.html#dynamodb-example-table-read-write-writing-an-item
-          excerpts:
-            - description: Create the client.
-              snippet_tags:
-                - dynamodb.JavaScript.tables.createclientv3
-            - description: Create the bucket.
-              snippet_tags:
-                - dynamodb.JavaScript.item.putItemV3
-        - sdk_version: 2
-          github: javascript/example_code/s3
-          sdkguide: sdk-for-javascript/v2/developer-guide/dynamodb-example-table-read-write.html#dynamodb-example-table-read-write-writing-an-item
-          excerpts:
-            - description:
-              snippet_tags:
-                - dynamodb.JavaScript.item.putItem
-  services:
-    dynamodb: {PutItem}
-dynamodb_Put:
-  title: Put an item in a &DDB; table using the &DDB; document client using an &AWS; SDK
-  title_abbrev: Delete an item in a table using the document client
-  synopsis: put an item in a &DDB; table using the &DDB; document client.
-  category:
-  languages:
-    JavaScript:
-      versions:
-        - sdk_version: 3
-          github: javascriptv3/example_code/s3
-          sdkguide: sdk-for-javascript/v3/developer-guide/dynamodb-example-dynamodb-utilities.html#dynamodb-example-document-client-put
-          excerpts:
-            - description: Create the client.
-              snippet_tags:
-                - dynamodb.JavaScript.tables.createdocclientv3
-            - description: Create the bucket.
-              snippet_tags:
-                - dynamodb.JavaScript.docClient.putV3
-        - sdk_version: 2
-          github: javascript/example_code/s3
-          sdkguide: sdk-for-javascript/v2/developer-guide/dynamodb-example-dynamodb-utilities.html#dynamodb-example-document-client-put
-          excerpts:
-            - description:
-              snippet_tags:
-                - dynamodb.JavaScript.docClient.put
-  services:
-    dynamodb: {Put}
-dynamodb_GetItem:
-  title: Get an item from a &DDB; table using an &AWS; SDK
-  title_abbrev: Get an item from a table
-  synopsis: get an item from a &DDB; table.
-  category:
-  languages:
-    Kotlin:
-      versions:
-        - sdk_version: 1
-          github: kotlin/services/dynamodb
-          sdkguide:
-          excerpts:
-            - description:
-              snippet_tags:
-                - dynamodb.kotlin.get_item.main
-    Java:
-      versions:
-        - sdk_version: 2
-          github: javav2/example_code/dynamodb
-          sdkguide:
-          excerpts:
-            - description:
-              snippet_tags:
-                - dynamodb.java2.mapping.getitem.main
-    Python:
-      versions:
-        - sdk_version: 3
-          github: python/example_code/dynamodb
-          sdkguide:
-          excerpts:
-            - description:
-              snippet_tags:
-                - dynamodb.python.codeexample.MoviesItemOps02
-    JavaScript:
-      versions:
-        - sdk_version: 3
-          github: javascriptv3/example_code/s3
-          sdkguide: sdk-for-javascript/v3/developer-guide/dynamodb-example-dynamodb-utilities.html#dynamodb-example-document-client-get
-          excerpts:
-            - description: Create the client.
-              snippet_tags:
-                - dynamodb.JavaScript.tables.createclientv3
-            - description: Create the bucket.
-              snippet_tags:
-                - dynamodb.JavaScript.item.getItemV3
-        - sdk_version: 2
-          github: javascript/example_code/s3
-          sdkguide: sdk-for-javascript/v2/developer-guide/dynamodb-example-dynamodb-utilities.html#dynamodb-example-document-client-get
-          excerpts:
-            - description:
-              snippet_tags:
-                - dynamodb.JavaScript.item.getItem
-  services:
-    dynamodb: {GetItem}
-dynamodb_UpdateItem:
-  title: Update an item in a &DDB; table using an &AWS; SDK
-  title_abbrev: Update an item in a table
-  synopsis: update an item in a &DDB; table.
-  category:
-  languages:
-    Kotlin:
-      versions:
-        - sdk_version: 1
-          github: kotlin/services/dynamodb
-          sdkguide:
-          excerpts:
-            - description:
-              snippet_tags:
-                - dynamodb.kotlin.update_item.main
-    Java:
-      versions:
-        - sdk_version: 2
-          github: javav2/example_code/dynamodb
-          sdkguide:
-          excerpts:
-            - description:
-              snippet_tags:
-                - dynamodb.java2.mapping.moditem.main
-    Python:
-      versions:
-        - sdk_version: 3
-          github: python/example_code/dynamodb
-          sdkguide:
-          excerpts:
-            - description: Update an item using the update_item operation.
-              snippet_tags:
-                - dynamodb.python.codeexample.MoviesItemOps03
-            - description: Update an item in two steps using get_item and put_item.
-              snippet_tags:
-                - dynamodb.python.codeexample.MoviesItemOps03a
-            - description: Update an item by using an update expression.
-              snippet_tags:
-                - dynamodb.python.codeexample.MoviesItemOps04
-            - description: Conditionally update an item.
-              snippet_tags:
-                - dynamodb.python.codeexample.MoviesItemOps05
-    JavaScript:
-      versions:
-        - sdk_version: 3
-          github: javascriptv3/example_code/s3
-          sdkguide: sdk-for-javascript/v3/developer-guide/dynamodb-example-table-read-write.html#dynamodb-example-table-update-an-item
-          excerpts:
-            - description: Create the client.
-              snippet_tags:
-                - dynamodb.JavaScript.tables.createclientv3
-            - description: Create the bucket.
-              snippet_tags:
-                - dynamodb.JavaScript.item.updateItemV3
-  services:
-    dynamodb: {UpdateItem}
-dynamodb_DeleteItem:
-  title: Delete an item from a &DDB; table using an &AWS; SDK
-  title_abbrev: Delete an item from a table
-  synopsis: delete an item from a &DDB; table.
-  category:
-  languages:
-    Kotlin:
-      versions:
-        - sdk_version: 1
-          github: kotlin/services/dynamodb
-          sdkguide:
-          excerpts:
-            - description:
-              snippet_tags:
-                - dynamodb.kotlin.delete_item.main
-    Java:
-      versions:
-        - sdk_version: 2
-          github: javav2/example_code/dynamodb
-          sdkguide:
-          excerpts:
-            - description:
-              snippet_tags:
-                - dynamodb.java2.delete_item.main
-    Python:
-      versions:
-        - sdk_version: 3
-          github: python/example_code/dynamodb
-          sdkguide:
-          excerpts:
-            - description:
-              snippet_tags:
-                - dynamodb.python.codeexample.MoviesItemOps06
-    Rust:
-      versions:
-        - sdk_version: 1
-          github: rust_dev_preview/dynamodb
-          excerpts:
-            - description:
-              snippet_tags:
-                - dynamodb.rust.delete-item
-    JavaScript:
-      versions:
-        - sdk_version: 3
-          github: javascriptv3/example_code/s3
-          sdkguide: sdk-for-javascript/v3/developer-guide/dynamodb-example-table-read-write.html#dynamodb-example-table-read-write-deleting-an-item
-          excerpts:
-            - description: Create the client.
-              snippet_tags:
-                - dynamodb.JavaScript.tables.createclientv3
-            - description: Create the bucket.
-              snippet_tags:
-                - dynamodb.JavaScript.item.deleteItemV3
-        - sdk_version: 2
-          github: javascript/example_code/s3
-          sdkguide: sdk-for-javascript/v2/developer-guide/dynamodb-example-table-read-write.html#dynamodb-example-table-read-write-deleting-an-item
-          excerpts:
-            - description:
-              snippet_tags:
-                - dynamodb.JavaScript.item.deleteItem
-  services:
-    dynamodb: {DeleteItem}
-dynamodb_Delete:
-  title: Delete an item from a &DDB; table using the &DDB; document client using an &AWS; SDK
-  title_abbrev: Delete an item from a table using the document client
-  synopsis: delete an item from a &DDB; table using the &DDB; document client.
-  category:
-  languages:
-    JavaScript:
-      versions:
-        - sdk_version: 3
-          github: javascriptv3/example_code/s3
-          sdkguide: sdk-for-javascript/v3/developer-guide/dynamodb-example-dynamodb-utilities.html#dynamodb-example-document-client-delete
-          excerpts:
-            - description: Create the client.
-              snippet_tags:
-                - dynamodb.JavaScript.tables.createdocclientv3
-            - description: Create the bucket.
-              snippet_tags:
-                - dynamodb.JavaScript.docClient.deleteV3
-        - sdk_version: 2
-          github: javascript/example_code/s3
-          sdkguide: sdk-for-javascript/v2/developer-guide/dynamodb-example-dynamodb-utilities.html#dynamodb-example-document-client-delete
-          excerpts:
-            - description:
-              snippet_tags:
-                - dynamodb.JavaScript.docClient.delete
-  services:
-    dynamodb: {Delete}
-dynamodb_ListTables:
-  title: List &DDB; tables using an &AWS; SDK
-  title_abbrev: List tables
-  synopsis: list &DDB; tables.
-  category:
-  languages:
-    Kotlin:
-      versions:
-        - sdk_version: 1
-          github: kotlin/services/dynamodb
-          sdkguide:
-          excerpts:
-            - description:
-              snippet_tags:
-                - dynamodb.kotlin.list_tables.main
-    Java:
-      versions:
-        - sdk_version: 2
-          github: javav2/example_code/dynamodb
-          sdkguide:
-          excerpts:
-            - description:
-              snippet_tags:
-                - dynamodb.java2.list_tables.main
-    Python:
-      versions:
-        - sdk_version: 3
-          github: python/example_code/dynamodb
-          sdkguide:
-          excerpts:
-            - description:
-              snippet_tags:
-                - dynamodb.python.codeexample.MoviesListTables
-    Rust:
-      versions:
-        - sdk_version: 1
-          github: rust_dev_preview/dynamodb
-          excerpts:
-            - description:
-              snippet_tags:
-                - dynamodb.rust.list-tables
-            - description: Determine whether table exists.
-              snippet_tags:
-                - dynamodb.rust.movies-does_table_exist
-    JavaScript:
-      versions:
-        - sdk_version: 3
-          github: javascriptv3/example_code/s3
-          sdkguide: sdk-for-javascript/v3/developer-guide/dynamodb-examples-using-tables.html#dynamodb-examples-using-tables-listing-tables
-          excerpts:
-            - description: Create the client.
-              snippet_tags:
-                - dynamodb.JavaScript.tables.createclientv3
-            - description: Create the bucket.
-              snippet_tags:
-                - dynamodb.JavaScript.table.listTablesV3
-        - sdk_version: 2
-          github: javascript/example_code/s3
-          sdkguide: sdk-for-javascript/v2/developer-guide/dynamodb-examples-using-tables.html#dynamodb-examples-using-tables-listing-tables
-          excerpts:
-            - description:
-              snippet_tags:
-                - dynamodb.JavaScript.table.listTables
-  services:
-    dynamodb: {ListTables}
-dynamodb_Query:
-  title: Query a &DDB; table using an &AWS; SDK
-  title_abbrev: Query a table
-  synopsis: query a &DDB; table.
-  category:
-  languages:
-    Kotlin:
-      versions:
-        - sdk_version: 1
-          github: kotlin/services/dynamodb
-          sdkguide:
-          excerpts:
-            - description:
-              snippet_tags:
-                - dynamodb.kotlin.query.main
-    Java:
-      versions:
-        - sdk_version: 2
-          github: javav2/example_code/dynamodb
-          sdkguide:
-          excerpts:
-            - description:
-              snippet_tags:
-                - dynamodb.java2.mapping.query.main
-    Python:
-      versions:
-        - sdk_version: 3
-          github: python/example_code/dynamodb
-          sdkguide:
-          excerpts:
-            - description: Query items by using a key condition expression.
-              snippet_tags:
-                - dynamodb.python.codeexample.MoviesQuery01
-            - description: Query items and project them to return a subset of data.
-              snippet_tags:
-                - dynamodb.python.codeexample.MoviesQuery02
-    Rust:
-      versions:
-        - sdk_version: 1
-          github: rust_dev_preview/dynamodb
-          excerpts:
-            - description: Find the movies made in the specified year.
-              snippet_tags:
-                - dynamodb.rust.movies-movies_in_year
-    JavaScript:
-      versions:
-        - sdk_version: 3
-          github: javascriptv3/example_code/s3
-          sdkguide: sdk-for-javascript/v3/developer-guide/dynamodb-example-query-scan.html#dynamodb-example-table-query-scan-querying
-          excerpts:
-            - description: Create the client.
-              snippet_tags:
-                - dynamodb.JavaScript.tables.createclientv3
-            - description: Create the bucket.
-              snippet_tags:
-                - dynamodb.JavaScript.table.queryV3
-        - sdk_version: 2
-          github: javascript/example_code/s3
-          sdkguide: sdk-for-javascript/v2/developer-guide/dynamodb-example-query-scan.html#dynamodb-example-table-query-scan-querying
-          excerpts:
-            - description:
-              snippet_tags:
-                - dynamodb.JavaScript.docClient.query
-  services:
-    dynamodb: {Query}
-dynamodb_Scan:
-  title: Scan a &DDB; table using an &AWS; SDK
-  title_abbrev: Scan a table
-  synopsis: scan a &DDB; table.
-  category:
-  languages:
-    Kotlin:
-      versions:
-        - sdk_version: 1
-          github: kotlin/services/dynamodb
-          sdkguide:
-          excerpts:
-            - description:
-              snippet_tags:
-                - dynamodb.kotlin.scan_items.main
-    Java:
-      versions:
-        - sdk_version: 2
-          github: javav2/example_code/dynamodb
-          sdkguide:
-          excerpts:
-            - description:
-              snippet_tags:
-                - dynamodb.java2.mapping.scan.main
-    Python:
-      versions:
-        - sdk_version: 3
-          github: python/example_code/dynamodb
-          sdkguide:
-          excerpts:
-            - description:
-              snippet_tags:
-                - dynamodb.python.codeexample.MoviesScan
-    Rust:
-      versions:
-        - sdk_version: 1
-          github: rust_dev_preview/dynamodb
-          excerpts:
-            - description:
-              snippet_tags:
-                - dynamodb.rust.list-items
-    JavaScript:
-      versions:
-        - sdk_version: 3
-          github: javascriptv3/example_code/s3
-          sdkguide: sdk-for-javascript/v3/developer-guide/dynamodb-example-query-scan.html#dynamodb-example-table-query-scan-scanning
-          excerpts:
-            - description: Create the client.
-              snippet_tags:
-                - dynamodb.JavaScript.tables.createclientv3
-            - description: Create the bucket.
-              snippet_tags:
-                - dynamodb.JavaScript.table.scanV3
-        - sdk_version: 2
-          github: javascript/example_code/s3
-          sdkguide: sdk-for-javascript/v2/developer-guide/dynamodb-example-query-scan.html#dynamodb-example-table-query-scan-scanning
-          excerpts:
-            - description:
-              snippet_tags:
-                - dynamodb.JavaScript.table.scan
-  services:
-    dynamodb: {Scan}
-dynamodb_Usage_DaxDemo:
-  title: Accelerate &DDB; reads with &DAX; using an &AWS; SDK
-  title_abbrev: Accelerate reads with &DAX;
-  synopsis:
-    accelerate &DDB; reads with &DAXlong;. This example requires additional
-    setup. For instructions, see
-    <ulink type='documentation' url='amazondynamodb/latest/developerguide/DAX.client.html'>Developing with the &DAXlong; Client</ulink>
-    in the <emphasis>&guide-ddb-dev;</emphasis>.
-  category: Usage
-  languages:
-    Python:
-      versions:
-        - sdk_version: 3
-          github: python/example_code/dynamodb/TryDax
-          sdkguide:
-          excerpts:
-            - description: Create a table with either the &DAX; or Boto3 client.
-              snippet_tags:
-                - dynamodb.Python.TryDax.01-create-table
-            - description: Write test data to the table.
-              snippet_tags:
-                - dynamodb.Python.TryDax.02-write-data
-            - description: Get items for a number of iterations for both the &DAX; client and the Boto3 client and report the time spent for each.
-              snippet_tags:
-                - dynamodb.Python.TryDax.03-getitem-test
-            - description: Query the table for a number of iterations for both the &DAX; client and the Boto3 client and report the time spent for each.
-              snippet_tags:
-                - dynamodb.Python.TryDax.04-query-test
-            - description: Scan the table for a number of iterations for both the &DAX; client and the Boto3 client and report the time spent for each.
-              snippet_tags:
-                - dynamodb.Python.TryDax.05-scan-test
-            - description: Delete the table.
-              snippet_tags:
-                - dynamodb.Python.TryDax.06-delete-table
-  services:
-    dynamodb: {}
-dynamodb_DescribeTable:
-  title: Get information about a &DDB; table
-  title_abbrev: Get information about a table
-  synopsis: get information about a &DDB; table.
-  category:
-  languages:
-    JavaScript:
-      versions:
-        - sdk_version: 3
-          github: javascriptv3/example_code/s3
-          sdkguide: sdk-for-javascript/v3/developer-guide/dynamodb-examples-using-tables.html#dynamodb-examples-using-tables-describing-a-table
-          excerpts:
-            - description: Create the client.
-              snippet_tags:
-                - dynamodb.JavaScript.tables.createclientv3
-            - description: Create the bucket.
-              snippet_tags:
-                - dynamodb.JavaScript.table.describeTableV3
-        - sdk_version: 2
-          github: javascript/example_code/s3
-          sdkguide: sdk-for-javascript/v2/developer-guide/dynamodb-examples-using-tables.html#dynamodb-examples-using-tables-describing-a-table
-          excerpts:
-            - description:
-              snippet_tags:
-                - dynamodb.JavaScript.table.describeTable
-  services:
-=======
-# zexi 0.4.0
-dynamodb_CreateTable:
-  title: Create a &DDB; table using an &AWS; SDK
-  title_abbrev: Create a table
-  synopsis: create a &DDB; table.
-  category:
-  languages:
-    Kotlin:
-      versions:
-        - sdk_version: 1
-          github: kotlin/services/dynamodb
-          sdkguide:
-          excerpts:
-            - description: 
-              snippet_tags:
-                - dynamodb.kotlin.create_table.main
-    Java:
-      versions:
-        - sdk_version: 2
-          github: javav2/example_code/dynamodb
-          sdkguide:
-          excerpts:
-            - description:
-              snippet_tags:
-                - dynamodb.java2.create_table.main
-    Python:
-      versions:
-        - sdk_version: 3
-          github: python/example_code/dynamodb
-          sdkguide:
-          excerpts:
-            - description: Create a table from a schema.
-              snippet_tags:
-                - python.example_code.dynamodb.CreateTable
-            - description: Create a table for storing movie data.
-              snippet_tags:
-                - dynamodb.python.codeexample.MoviesCreateTable
-    Rust:
-      versions:
-        - sdk_version: 1
-          github: rust_dev_preview/dynamodb
-          excerpts:
-            - description:
-              snippet_tags:
-                - dynamodb.rust.create-table
-    JavaScript:
-      versions:
-        - sdk_version: 3
-          github: javascriptv3/example_code/s3
-          sdkguide: sdk-for-javascript/v3/developer-guide/dynamodb-examples-using-tables.html#dynamodb-examples-using-tables-creating-a-table
-          excerpts:
-            - description: Create the client.
-              snippet_tags:
-                - dynamodb.JavaScript.tables.createclientv3
-            - description: Create the bucket.
-              snippet_tags:
-                - dynamodb.JavaScript.table.createTableV
-        - sdk_version: 2
-          github: javascript/example_code/s3
-          sdkguide: sdk-for-javascript/v2/developer-guide/dynamodb-examples-using-tables.html#dynamodb-examples-using-tables-creating-a-table
-          excerpts:
-            - description:
-              snippet_tags:
-                - dynamodb.JavaScript.table.createTable
-  services:
-    dynamodb: {CreateTable}
-dynamodb_BatchGetItem:
-  title: Get a batch of &DDB; items using an &AWS; SDK
-  title_abbrev: Get a batch of items
-  synopsis: get a batch of &DDB; items.
-  category:
-  languages:
-    Python:
-      versions:
-        - sdk_version: 3
-          github: python/example_code/dynamodb
-          sdkguide:
-          excerpts:
-            - description:
-              snippet_tags:
-                - python.example_code.dynamodb.Batching_imports
-                - python.example_code.dynamodb.BatchGetItem
-    JavaScript:
-      versions:
-        - sdk_version: 3
-          github: javascriptv3/example_code/s3
-          sdkguide: sdk-for-javascript/v3/developer-guide/dynamodb-example-table-read-write-batch.html#dynamodb-example-table-read-write-batch-reading
-          excerpts:
-            - description: Create the client.
-              snippet_tags:
-                - dynamodb.JavaScript.tables.createclientv3
-            - description: Create the bucket.
-              snippet_tags:
-                - dynamodb.JavaScript.batch.GetItemV3
-        - sdk_version: 2
-          github: javascript/example_code/s3
-          sdkguide: sdk-for-javascript/v2/developer-guide/dynamodb-example-table-read-write-batch.html#dynamodb-example-table-read-write-batch-reading
-          excerpts:
-            - description:
-              snippet_tags:
-                - dynamodb.JavaScript.batch.GetItem
-  services:
-    dynamodb: {BatchGetItem}
-dynamodb_Get:
-  title: Get an item from a &DDB; table using the &DDB; document client using an &AWS; SDK
-  title_abbrev: Delete an item from a table using the document client
-  synopsis: delete an item from a &DDB; table using the &DDB; document client.
-  category:
-  languages:
-    JavaScript:
-      versions:
-        - sdk_version: 3
-          github: javascriptv3/example_code/s3
-          sdkguide: sdk-for-javascript/v3/developer-guide/dynamodb-example-dynamodb-utilities.html#dynamodb-example-document-client-get
-          excerpts:
-            - description: Create the client.
-              snippet_tags:
-                - dynamodb.JavaScript.tables.createclientv3
-            - description: Create the bucket.
-              snippet_tags:
-                - dynamodb.JavaScript.docClient.getV3
-        - sdk_version: 2
-          github: javascript/example_code/s3
-          sdkguide: sdk-for-javascript/v2/developer-guide/dynamodb-example-dynamodb-utilities.html#dynamodb-example-document-client-get
-          excerpts:
-            - description:
-              snippet_tags:
-                - dynamodb.JavaScript.docClient.get
-  services:
-    dynamodb: {Get}
-dynamodb_BatchWriteItem:
-  title: Write a batch of &DDB; items using an &AWS; SDK
-  title_abbrev: Write a batch of items
-  synopsis: write a batch of &DDB; items.
-  category:
-  languages:
-    Java:
-      versions:
-        - sdk_version: 2
-          github: javav2/example_code/dynamodb/
-          sdkguide:
-          excerpts:
-            - description:
-              snippet_tags:
-                - dynamodb.java2.mapping.batchitems.main
-    Python:
-      versions:
-        - sdk_version: 3
-          github: python/example_code/dynamodb
-          sdkguide:
-          excerpts:
-            - description:
-              snippet_tags:
-                - python.example_code.dynamodb.PutItem_BatchWriter
-    JavaScript:
-      versions:
-        - sdk_version: 3
-          github: javascriptv3/example_code/s3
-          sdkguide: sdk-for-javascript/v3/developer-guide/dynamodb-example-table-read-write-batch.html#dynamodb-example-table-read-write-batch-writing
-          excerpts:
-            - description: Create the client.
-              snippet_tags:
-                - dynamodb.JavaScript.tables.createclientv3
-            - description: Create the bucket.
-              snippet_tags:
-                - dynamodb.JavaScript.batch.WriteItemV3
-        - sdk_version: 2
-          github: javascript/example_code/s3
-          sdkguide: sdk-for-javascript/v2/developer-guide/dynamodb-example-table-read-write-batch.html#dynamodb-example-table-read-write-batch-writing
-          excerpts:
-            - description:
-              snippet_tags:
-                - dynamodb.JavaScript.batch.WriteItem
-  services:
-    dynamodb: {BatchWriteItem}
-dynamodb_Usage_BatchGetWriteDelete:
-  title: Get, write, and delete batches of &DDB; items using an &AWS; SDK
-  title_abbrev: Get, write, and delete batches of items
-  synopsis: get, write, and delete batches of &DDB; items.
-  category: Usage
-  languages:
-    Python:
-      versions:
-        - sdk_version: 3
-          github: python/example_code/dynamodb
-          sdkguide:
-          excerpts:
-            - description: Create functions to wrap &DDB; batch operations.
-              snippet_tags:
-                - python.example_code.dynamodb.Batching_imports
-                - python.example_code.dynamodb.CreateTable
-                - python.example_code.dynamodb.BatchGetItem
-                - python.example_code.dynamodb.PutItem_BatchWriter
-                - python.example_code.dynamodb.BatchGetItem_CallBatchGet
-            - description: Create a function to archive data from one table to another.
-              snippet_tags:
-                - python.example_code.dynamodb.Usage_ArchiveMovies
-            - description:
-                Call your functions to create tables, fill them with movie
-                data from a JSON file, and archive items in another table.
-              snippet_tags:
-                - python.example_code.dynamodb.Usage_BatchFunctions
-  services:
-    dynamodb: {}
-dynamodb_DeleteTable:
-  title: Delete a &DDB; table using an &AWS; SDK
-  title_abbrev: Delete a table
-  synopsis: delete a &DDB; table.
-  category:
-  languages:
-    Kotlin:
-      versions:
-        - sdk_version: 1
-          github: kotlin/services/dynamodb
-          sdkguide:
-          excerpts:
-        g    - description: 
-              snippet_tags:
-                - dynamodb.kotlin.delete_table.main
-    Java:
-      versions:
-        - sdk_version: 2
-          github: javav2/example_code/dynamodb
-          sdkguide:
-          excerpts:
-            - description:
-              snippet_tags:
-                - dynamodb.java2.delete_table.main
-    Python:
-      versions:
-        - sdk_version: 3
-          github: python/example_code/dynamodb
-          sdkguide:
-          excerpts:
-            - description:
-              snippet_tags:
-                - dynamodb.python.codeexample.MoviesDeleteTable
-    Rust:
-      versions:
-        - sdk_version: 1
-          github: rust_dev_preview/dynamodb
-          excerpts:
-            - description:
-              snippet_tags:
-                - dynamodb.rust.delete-table
-    JavaScript:
-      versions:
-        - sdk_version: 3
-          github: javascriptv3/example_code/s3
-          sdkguide: sdk-for-javascript/v3/developer-guide/dynamodb-examples-using-tables.html#dynamodb-examples-using-tables-deleting-a-table
-          excerpts:
-            - description: Create the client.
-              snippet_tags:
-                - dynamodb.JavaScript.tables.createclientv3
-            - description: Create the bucket.
-              snippet_tags:
-                - dynamodb.JavaScript.item.deleteTableV3
-        - sdk_version: 2
-          github: javascript/example_code/s3
-          sdkguide: sdk-for-javascript/v2/developer-guide/dynamodb-examples-using-tables.html#dynamodb-examples-using-tables-deleting-a-table
-          excerpts:
-            - description:
-              snippet_tags:
-                - dynamodb.JavaScript.item.deleteItem
-  services:
-    dynamodb: {DeleteTable}
-dynamodb_PutItem:
-  title: Put an item in a &DDB; table using an &AWS; SDK
-  title_abbrev: Put an item in a table
-  synopsis: put an item in a &DDB; table.
-  category:
-  languages:
-    Kotlin:
-      versions:
-        - sdk_version: 1
-          github: kotlin/services/dynamodb
-          sdkguide:
-          excerpts:
-            - description: 
-              snippet_tags:
-                - dynamodb.kotlin.put_item.main
-    Java:
-      versions:
-        - sdk_version: 2
-          github: javav2/example_code/dynamodb
-          sdkguide:
-          excerpts:
-            - description:
-              snippet_tags:
-                - dynamodb.java2.mapping.putitem.main
-    Python:
-      versions:
-        - sdk_version: 3
-          github: python/example_code/dynamodb
-          sdkguide:
-          excerpts:
-            - description: Put a single item in a movie table.
-              snippet_tags:
-                - dynamodb.python.codeexample.MoviesItemOps01
-            - description: Put items loaded from a JSON file into a table.
-              snippet_tags:
-                - dynamodb.python.codeexample.MoviesLoadData
-    Rust:
-      versions:
-        - sdk_version: 1
-          github: rust_dev_preview/dynamodb
-          excerpts:
-            - description:
-              snippet_tags:
-                - dynamodb.rust.add-item
-    JavaScript:
-      versions:
-        - sdk_version: 3
-          github: javascriptv3/example_code/s3
-          sdkguide: sdk-for-javascript/v3/developer-guide/dynamodb-example-table-read-write.html#dynamodb-example-table-read-write-writing-an-item
-          excerpts:
-            - description: Create the client.
-              snippet_tags:
-                - dynamodb.JavaScript.tables.createclientv3
-            - description: Create the bucket.
-              snippet_tags:
-                - dynamodb.JavaScript.item.putItemV3
-        - sdk_version: 2
-          github: javascript/example_code/s3
-          sdkguide: sdk-for-javascript/v2/developer-guide/dynamodb-example-table-read-write.html#dynamodb-example-table-read-write-writing-an-item
-          excerpts:
-            - description:
-              snippet_tags:
-                - dynamodb.JavaScript.item.putItem
-  services:
-    dynamodb: {PutItem}
-dynamodb_Put:
-  title: Put an item in a &DDB; table using the &DDB; document client using an &AWS; SDK
-  title_abbrev: Delete an item in a table using the document client
-  synopsis: put an item in a &DDB; table using the &DDB; document client.
-  category:
-  languages:
-    JavaScript:
-      versions:
-        - sdk_version: 3
-          github: javascriptv3/example_code/s3
-          sdkguide: sdk-for-javascript/v3/developer-guide/dynamodb-example-dynamodb-utilities.html#dynamodb-example-document-client-put
-          excerpts:
-            - description: Create the client.
-              snippet_tags:
-                - dynamodb.JavaScript.tables.createdocclientv3
-            - description: Create the bucket.
-              snippet_tags:
-                - dynamodb.JavaScript.docClient.putV3
-        - sdk_version: 2
-          github: javascript/example_code/s3
-          sdkguide: sdk-for-javascript/v2/developer-guide/dynamodb-example-dynamodb-utilities.html#dynamodb-example-document-client-put
-          excerpts:
-            - description:
-              snippet_tags:
-                - dynamodb.JavaScript.docClient.put
-  services:
-    dynamodb: {Put}
-dynamodb_GetItem:
-  title: Get an item from a &DDB; table using an &AWS; SDK
-  title_abbrev: Get an item from a table
-  synopsis: get an item from a &DDB; table.
-  category:
-  languages:
-    Kotlin:
-      versions:
-        - sdk_version: 1
-          github: kotlin/services/dynamodb
-          sdkguide:
-          excerpts:
-            - description:
-              snippet_tags:
-                - dynamodb.kotlin.get_item.main
-    Java:
-      versions:
-        - sdk_version: 2
-          github: javav2/example_code/dynamodb
-          sdkguide:
-          excerpts:
-            - description:
-              snippet_tags:
-                - dynamodb.java2.mapping.getitem.main
-    Python:
-      versions:
-        - sdk_version: 3
-          github: python/example_code/dynamodb
-          sdkguide:
-          excerpts:
-            - description:
-              snippet_tags:
-                - dynamodb.python.codeexample.MoviesItemOps02
-    JavaScript:
-      versions:
-        - sdk_version: 3
-          github: javascriptv3/example_code/s3
-          sdkguide: sdk-for-javascript/v3/developer-guide/dynamodb-example-dynamodb-utilities.html#dynamodb-example-document-client-get
-          excerpts:
-            - description: Create the client.
-              snippet_tags:
-                - dynamodb.JavaScript.tables.createclientv3
-            - description: Create the bucket.
-              snippet_tags:
-                - dynamodb.JavaScript.item.getItemV3
-        - sdk_version: 2
-          github: javascript/example_code/s3
-          sdkguide: sdk-for-javascript/v2/developer-guide/dynamodb-example-dynamodb-utilities.html#dynamodb-example-document-client-get
-          excerpts:
-            - description:
-              snippet_tags:
-                - dynamodb.JavaScript.item.getItem
-  services:
-    dynamodb: {GetItem}
-dynamodb_UpdateItem:
-  title: Update an item in a &DDB; table using an &AWS; SDK
-  title_abbrev: Update an item in a table
-  synopsis: update an item in a &DDB; table.
-  category:
-  languages:
-    Kotlin:
-      versions:
-        - sdk_version: 1
-          github: kotlin/services/dynamodb
-          sdkguide:
-          excerpts:
-            - description: 
-              snippet_tags:
-                - dynamodb.kotlin.update_item.main
-    Java:
-      versions:
-        - sdk_version: 2
-          github: javav2/example_code/dynamodb
-          sdkguide:
-          excerpts:
-            - description:
-              snippet_tags:
-                - dynamodb.java2.mapping.moditem.main
-    Python:
-      versions:
-        - sdk_version: 3
-          github: python/example_code/dynamodb
-          sdkguide:
-          excerpts:
-            - description: Update an item using the update_item operation.
-              snippet_tags:
-                - dynamodb.python.codeexample.MoviesItemOps03
-            - description: Update an item in two steps using get_item and put_item.
-              snippet_tags:
-                - dynamodb.python.codeexample.MoviesItemOps03a
-            - description: Update an item by using an update expression.
-              snippet_tags:
-                - dynamodb.python.codeexample.MoviesItemOps04
-            - description: Conditionally update an item.
-              snippet_tags:
-                - dynamodb.python.codeexample.MoviesItemOps05
-    JavaScript:
-      versions:
-        - sdk_version: 3
-          github: javascriptv3/example_code/s3
-          sdkguide: sdk-for-javascript/v3/developer-guide/dynamodb-example-table-read-write.html#dynamodb-example-table-update-an-item
-          excerpts:
-            - description: Create the client.
-              snippet_tags:
-                - dynamodb.JavaScript.tables.createclientv3
-            - description: Create the bucket.
-              snippet_tags:
-                - dynamodb.JavaScript.item.updateItemV3
-  services:
-    dynamodb: {UpdateItem}
-dynamodb_DeleteItem:
-  title: Delete an item from a &DDB; table using an &AWS; SDK
-  title_abbrev: Delete an item from a table
-  synopsis: delete an item from a &DDB; table.
-  category:
-  languages:
-    Kotlin:
-      versions:
-        - sdk_version: 1
-          github: kotlin/services/dynamodb
-          sdkguide:
-          excerpts:
-            - description:
-              snippet_tags:
-                - dynamodb.kotlin.delete_item.main
-    Java:
-      versions:
-        - sdk_version: 2
-          github: javav2/example_code/dynamodb
-          sdkguide:
-          excerpts:
-            - description:
-              snippet_tags:
-                - dynamodb.java2.delete_item.main
-    Python:
-      versions:
-        - sdk_version: 3
-          github: python/example_code/dynamodb
-          sdkguide:
-          excerpts:
-            - description:
-              snippet_tags:
-                - dynamodb.python.codeexample.MoviesItemOps06
-    Rust:
-      versions:
-        - sdk_version: 1
-          github: rust_dev_preview/dynamodb
-          excerpts:
-            - description:
-              snippet_tags:
-                - dynamodb.rust.delete-item
-    JavaScript:
-      versions:
-        - sdk_version: 3
-          github: javascriptv3/example_code/s3
-          sdkguide: sdk-for-javascript/v3/developer-guide/dynamodb-example-table-read-write.html#dynamodb-example-table-read-write-deleting-an-item
-          excerpts:
-            - description: Create the client.
-              snippet_tags:
-                - dynamodb.JavaScript.tables.createclientv3
-            - description: Create the bucket.
-              snippet_tags:
-                - dynamodb.JavaScript.item.deleteItemV3
-        - sdk_version: 2
-          github: javascript/example_code/s3
-          sdkguide: sdk-for-javascript/v2/developer-guide/dynamodb-example-table-read-write.html#dynamodb-example-table-read-write-deleting-an-item
-          excerpts:
-            - description:
-              snippet_tags:
-                - dynamodb.JavaScript.item.deleteItem
-  services:
-    dynamodb: {DeleteItem}
-dynamodb_Delete:
-  title: Delete an item from a &DDB; table using the &DDB; document client using an &AWS; SDK
-  title_abbrev: Delete an item from a table using the document client
-  synopsis: delete an item from a &DDB; table using the &DDB; document client.
-  category:
-  languages:
-    JavaScript:
-      versions:
-        - sdk_version: 3
-          github: javascriptv3/example_code/s3
-          sdkguide: sdk-for-javascript/v3/developer-guide/dynamodb-example-dynamodb-utilities.html#dynamodb-example-document-client-delete
-          excerpts:
-            - description: Create the client.
-              snippet_tags:
-                - dynamodb.JavaScript.tables.createdocclientv3
-            - description: Create the bucket.
-              snippet_tags:
-                - dynamodb.JavaScript.docClient.deleteV3
-        - sdk_version: 2
-          github: javascript/example_code/s3
-          sdkguide: sdk-for-javascript/v2/developer-guide/dynamodb-example-dynamodb-utilities.html#dynamodb-example-document-client-delete
-          excerpts:
-            - description:
-              snippet_tags:
-                - dynamodb.JavaScript.docClient.delete
-  services:
-    dynamodb: {Delete}
-dynamodb_ListTables:
-  title: List &DDB; tables using an &AWS; SDK
-  title_abbrev: List tables
-  synopsis: list &DDB; tables.
-  category:
-  languages:
-    Kotlin:
-      versions:
-        - sdk_version: 1
-          github: kotlin/services/dynamodb
-          sdkguide:
-          excerpts:
-            - description: 
-              snippet_tags:
-                - dynamodb.kotlin.list_tables.main
-    Java:
-      versions:
-        - sdk_version: 2
-          github: javav2/example_code/dynamodb
-          sdkguide:
-          excerpts:
-            - description:
-              snippet_tags:
-                - dynamodb.java2.list_tables.main
-    Python:
-      versions:
-        - sdk_version: 3
-          github: python/example_code/dynamodb
-          sdkguide:
-          excerpts:
-            - description:
-              snippet_tags:
-                - dynamodb.python.codeexample.MoviesListTables
-    Rust:
-      versions:
-        - sdk_version: 1
-          github: rust_dev_preview/dynamodb
-          excerpts:
-            - description:
-              snippet_tags:
-                - dynamodb.rust.list-tables
-            - description: Determine whether table exists.
-              snippet_tags:
-                - dynamodb.rust.movies-does_table_exist
-    JavaScript:
-      versions:
-        - sdk_version: 3
-          github: javascriptv3/example_code/s3
-          sdkguide: sdk-for-javascript/v3/developer-guide/dynamodb-examples-using-tables.html#dynamodb-examples-using-tables-listing-tables
-          excerpts:
-            - description: Create the client.
-              snippet_tags:
-                - dynamodb.JavaScript.tables.createclientv3
-            - description: Create the bucket.
-              snippet_tags:
-                - dynamodb.JavaScript.table.listTablesV3
-        - sdk_version: 2
-          github: javascript/example_code/s3
-          sdkguide: sdk-for-javascript/v2/developer-guide/dynamodb-examples-using-tables.html#dynamodb-examples-using-tables-listing-tables
-          excerpts:
-            - description:
-              snippet_tags:
-                - dynamodb.JavaScript.table.listTables
-  services:
-    dynamodb: {ListTables}
-dynamodb_Query:
-  title: Query a &DDB; table using an &AWS; SDK
-  title_abbrev: Query a table
-  synopsis: query a &DDB; table.
-  category:
-  languages:
-    Kotlin:
-      versions:
-        - sdk_version: 1
-          github: kotlin/services/dynamodb
-          sdkguide:
-          excerpts:
-            - description: 
-              snippet_tags:
-                - dynamodb.kotlin.query.main
-    Java:
-      versions:
-        - sdk_version: 2
-          github: javav2/example_code/dynamodb
-          sdkguide:
-          excerpts:
-            - description:
-              snippet_tags:
-                - dynamodb.java2.mapping.query.main
-    Python:
-      versions:
-        - sdk_version: 3
-          github: python/example_code/dynamodb
-          sdkguide:
-          excerpts:
-            - description: Query items by using a key condition expression.
-              snippet_tags:
-                - dynamodb.python.codeexample.MoviesQuery01
-            - description: Query items and project them to return a subset of data.
-              snippet_tags:
-                - dynamodb.python.codeexample.MoviesQuery02
-    Rust:
-      versions:
-        - sdk_version: 1
-          github: rust_dev_preview/dynamodb
-          excerpts:
-            - description: Find the movies made in the specified year.
-              snippet_tags:
-                - dynamodb.rust.movies-movies_in_year
-    JavaScript:
-      versions:
-        - sdk_version: 3
-          github: javascriptv3/example_code/s3
-          sdkguide: sdk-for-javascript/v3/developer-guide/dynamodb-example-query-scan.html#dynamodb-example-table-query-scan-querying
-          excerpts:
-            - description: Create the client.
-              snippet_tags:
-                - dynamodb.JavaScript.tables.createclientv3
-            - description: Create the bucket.
-              snippet_tags:
-                - dynamodb.JavaScript.table.queryV3
-        - sdk_version: 2
-          github: javascript/example_code/s3
-          sdkguide: sdk-for-javascript/v2/developer-guide/dynamodb-example-query-scan.html#dynamodb-example-table-query-scan-querying
-          excerpts:
-            - description:
-              snippet_tags:
-                - dynamodb.JavaScript.docClient.query
-  services:
-    dynamodb: {Query}
-dynamodb_Scan:
-  title: Scan a &DDB; table using an &AWS; SDK
-  title_abbrev: Scan a table
-  synopsis: scan a &DDB; table.
-  category:
-  languages:
-    Kotlin:
-      versions:
-        - sdk_version: 1
-          github: kotlin/services/dynamodb
-          sdkguide:
-          excerpts:
-            - description: 
-              snippet_tags:
-                - dynamodb.kotlin.scan_items.main
-    Java:
-      versions:
-        - sdk_version: 2
-          github: javav2/example_code/dynamodb
-          sdkguide:
-          excerpts:
-            - description:
-              snippet_tags:
-                - dynamodb.java2.mapping.scan.main
-    Python:
-      versions:
-        - sdk_version: 3
-          github: python/example_code/dynamodb
-          sdkguide:
-          excerpts:
-            - description:
-              snippet_tags:
-                - dynamodb.python.codeexample.MoviesScan
-    Rust:
-      versions:
-        - sdk_version: 1
-          github: rust_dev_preview/dynamodb
-          excerpts:
-            - description:
-              snippet_tags:
-                - dynamodb.rust.list-items
-    JavaScript:
-      versions:
-        - sdk_version: 3
-          github: javascriptv3/example_code/s3
-          sdkguide: sdk-for-javascript/v3/developer-guide/dynamodb-example-query-scan.html#dynamodb-example-table-query-scan-scanning
-          excerpts:
-            - description: Create the client.
-              snippet_tags:
-                - dynamodb.JavaScript.tables.createclientv3
-            - description: Create the bucket.
-              snippet_tags:
-                - dynamodb.JavaScript.table.scanV3
-        - sdk_version: 2
-          github: javascript/example_code/s3
-          sdkguide: sdk-for-javascript/v2/developer-guide/dynamodb-example-query-scan.html#dynamodb-example-table-query-scan-scanning
-          excerpts:
-            - description:
-              snippet_tags:
-                - dynamodb.JavaScript.table.scan
-  services:
-    dynamodb: {Scan}
-dynamodb_Usage_DaxDemo:
-  title: Accelerate &DDB; reads with &DAX; using an &AWS; SDK
-  title_abbrev: Accelerate reads with &DAX;
-  synopsis:
-    accelerate &DDB; reads with &DAXlong;. This example requires additional
-    setup. For instructions, see
-    <ulink type='documentation' url='amazondynamodb/latest/developerguide/DAX.client.html'>Developing with the &DAXlong; Client</ulink>
-    in the <emphasis>&guide-ddb-dev;</emphasis>.
-  category: Usage
-  languages:
-    Python:
-      versions:
-        - sdk_version: 3
-          github: python/example_code/dynamodb/TryDax
-          sdkguide:
-          excerpts:
-            - description: Create a table with either the &DAX; or Boto3 client.
-              snippet_tags:
-                - dynamodb.Python.TryDax.01-create-table
-            - description: Write test data to the table.
-              snippet_tags:
-                - dynamodb.Python.TryDax.02-write-data
-            - description: Get items for a number of iterations for both the &DAX; client and the Boto3 client and report the time spent for each.
-              snippet_tags:
-                - dynamodb.Python.TryDax.03-getitem-test
-            - description: Query the table for a number of iterations for both the &DAX; client and the Boto3 client and report the time spent for each.
-              snippet_tags:
-                - dynamodb.Python.TryDax.04-query-test
-            - description: Scan the table for a number of iterations for both the &DAX; client and the Boto3 client and report the time spent for each.
-              snippet_tags:
-                - dynamodb.Python.TryDax.05-scan-test
-            - description: Delete the table.
-              snippet_tags:
-                - dynamodb.Python.TryDax.06-delete-table
-  services:
-    dynamodb: {}
-dynamodb_DescribeTable:
-  title: Get information about a &DDB; table
-  title_abbrev: Get information about a table
-  synopsis: get information about a &DDB; table.
-  category:
-  languages:
-    JavaScript:
-      versions:
-        - sdk_version: 3
-          github: javascriptv3/example_code/s3
-          sdkguide: sdk-for-javascript/v3/developer-guide/dynamodb-examples-using-tables.html#dynamodb-examples-using-tables-describing-a-table
-          excerpts:
-            - description: Create the client.
-              snippet_tags:
-                - dynamodb.JavaScript.tables.createclientv3
-            - description: Create the bucket.
-              snippet_tags:
-                - dynamodb.JavaScript.table.describeTableV3
-        - sdk_version: 2
-          github: javascript/example_code/s3
-          sdkguide: sdk-for-javascript/v2/developer-guide/dynamodb-examples-using-tables.html#dynamodb-examples-using-tables-describing-a-table
-          excerpts:
-            - description:
-              snippet_tags:
-                - dynamodb.JavaScript.table.describeTable
-  services:
->>>>>>> 047e0e2d
+# zexi 0.4.0
+dynamodb_CreateTable:
+  title: Create a &DDB; table using an &AWS; SDK
+  title_abbrev: Create a table
+  synopsis: create a &DDB; table.
+  category:
+  languages:
+    Kotlin:
+      versions:
+        - sdk_version: 1
+          github: kotlin/services/dynamodb
+          sdkguide:
+          excerpts:
+            - description: 
+              snippet_tags:
+                - dynamodb.kotlin.create_table.main
+    Java:
+      versions:
+        - sdk_version: 2
+          github: javav2/example_code/dynamodb
+          sdkguide:
+          excerpts:
+            - description:
+              snippet_tags:
+                - dynamodb.java2.create_table.main
+    Python:
+      versions:
+        - sdk_version: 3
+          github: python/example_code/dynamodb
+          sdkguide:
+          excerpts:
+            - description: Create a table from a schema.
+              snippet_tags:
+                - python.example_code.dynamodb.CreateTable
+            - description: Create a table for storing movie data.
+              snippet_tags:
+                - dynamodb.python.codeexample.MoviesCreateTable
+    Rust:
+      versions:
+        - sdk_version: 1
+          github: rust_dev_preview/dynamodb
+          excerpts:
+            - description:
+              snippet_tags:
+                - dynamodb.rust.create-table
+    JavaScript:
+      versions:
+        - sdk_version: 3
+          github: javascriptv3/example_code/s3
+          sdkguide: sdk-for-javascript/v3/developer-guide/dynamodb-examples-using-tables.html#dynamodb-examples-using-tables-creating-a-table
+          excerpts:
+            - description: Create the client.
+              snippet_tags:
+                - dynamodb.JavaScript.tables.createclientv3
+            - description: Create the bucket.
+              snippet_tags:
+                - dynamodb.JavaScript.table.createTableV
+        - sdk_version: 2
+          github: javascript/example_code/s3
+          sdkguide: sdk-for-javascript/v2/developer-guide/dynamodb-examples-using-tables.html#dynamodb-examples-using-tables-creating-a-table
+          excerpts:
+            - description:
+              snippet_tags:
+                - dynamodb.JavaScript.table.createTable
+  services:
+    dynamodb: {CreateTable}
+dynamodb_BatchGetItem:
+  title: Get a batch of &DDB; items using an &AWS; SDK
+  title_abbrev: Get a batch of items
+  synopsis: get a batch of &DDB; items.
+  category:
+  languages:
+    Python:
+      versions:
+        - sdk_version: 3
+          github: python/example_code/dynamodb
+          sdkguide:
+          excerpts:
+            - description:
+              snippet_tags:
+                - python.example_code.dynamodb.Batching_imports
+                - python.example_code.dynamodb.BatchGetItem
+    JavaScript:
+      versions:
+        - sdk_version: 3
+          github: javascriptv3/example_code/s3
+          sdkguide: sdk-for-javascript/v3/developer-guide/dynamodb-example-table-read-write-batch.html#dynamodb-example-table-read-write-batch-reading
+          excerpts:
+            - description: Create the client.
+              snippet_tags:
+                - dynamodb.JavaScript.tables.createclientv3
+            - description: Create the bucket.
+              snippet_tags:
+                - dynamodb.JavaScript.batch.GetItemV3
+        - sdk_version: 2
+          github: javascript/example_code/s3
+          sdkguide: sdk-for-javascript/v2/developer-guide/dynamodb-example-table-read-write-batch.html#dynamodb-example-table-read-write-batch-reading
+          excerpts:
+            - description:
+              snippet_tags:
+                - dynamodb.JavaScript.batch.GetItem
+  services:
+    dynamodb: {BatchGetItem}
+dynamodb_Get:
+  title: Get an item from a &DDB; table using the &DDB; document client using an &AWS; SDK
+  title_abbrev: Delete an item from a table using the document client
+  synopsis: delete an item from a &DDB; table using the &DDB; document client.
+  category:
+  languages:
+    JavaScript:
+      versions:
+        - sdk_version: 3
+          github: javascriptv3/example_code/s3
+          sdkguide: sdk-for-javascript/v3/developer-guide/dynamodb-example-dynamodb-utilities.html#dynamodb-example-document-client-get
+          excerpts:
+            - description: Create the client.
+              snippet_tags:
+                - dynamodb.JavaScript.tables.createclientv3
+            - description: Create the bucket.
+              snippet_tags:
+                - dynamodb.JavaScript.docClient.getV3
+        - sdk_version: 2
+          github: javascript/example_code/s3
+          sdkguide: sdk-for-javascript/v2/developer-guide/dynamodb-example-dynamodb-utilities.html#dynamodb-example-document-client-get
+          excerpts:
+            - description:
+              snippet_tags:
+                - dynamodb.JavaScript.docClient.get
+  services:
+    dynamodb: {Get}
+dynamodb_BatchWriteItem:
+  title: Write a batch of &DDB; items using an &AWS; SDK
+  title_abbrev: Write a batch of items
+  synopsis: write a batch of &DDB; items.
+  category:
+  languages:
+    Java:
+      versions:
+        - sdk_version: 2
+          github: javav2/example_code/dynamodb/
+          sdkguide:
+          excerpts:
+            - description:
+              snippet_tags:
+                - dynamodb.java2.mapping.batchitems.main
+    Python:
+      versions:
+        - sdk_version: 3
+          github: python/example_code/dynamodb
+          sdkguide:
+          excerpts:
+            - description:
+              snippet_tags:
+                - python.example_code.dynamodb.PutItem_BatchWriter
+    JavaScript:
+      versions:
+        - sdk_version: 3
+          github: javascriptv3/example_code/s3
+          sdkguide: sdk-for-javascript/v3/developer-guide/dynamodb-example-table-read-write-batch.html#dynamodb-example-table-read-write-batch-writing
+          excerpts:
+            - description: Create the client.
+              snippet_tags:
+                - dynamodb.JavaScript.tables.createclientv3
+            - description: Create the bucket.
+              snippet_tags:
+                - dynamodb.JavaScript.batch.WriteItemV3
+        - sdk_version: 2
+          github: javascript/example_code/s3
+          sdkguide: sdk-for-javascript/v2/developer-guide/dynamodb-example-table-read-write-batch.html#dynamodb-example-table-read-write-batch-writing
+          excerpts:
+            - description:
+              snippet_tags:
+                - dynamodb.JavaScript.batch.WriteItem
+  services:
+    dynamodb: {BatchWriteItem}
+dynamodb_Usage_BatchGetWriteDelete:
+  title: Get, write, and delete batches of &DDB; items using an &AWS; SDK
+  title_abbrev: Get, write, and delete batches of items
+  synopsis: get, write, and delete batches of &DDB; items.
+  category: Usage
+  languages:
+    Python:
+      versions:
+        - sdk_version: 3
+          github: python/example_code/dynamodb
+          sdkguide:
+          excerpts:
+            - description: Create functions to wrap &DDB; batch operations.
+              snippet_tags:
+                - python.example_code.dynamodb.Batching_imports
+                - python.example_code.dynamodb.CreateTable
+                - python.example_code.dynamodb.BatchGetItem
+                - python.example_code.dynamodb.PutItem_BatchWriter
+                - python.example_code.dynamodb.BatchGetItem_CallBatchGet
+            - description: Create a function to archive data from one table to another.
+              snippet_tags:
+                - python.example_code.dynamodb.Usage_ArchiveMovies
+            - description:
+                Call your functions to create tables, fill them with movie
+                data from a JSON file, and archive items in another table.
+              snippet_tags:
+                - python.example_code.dynamodb.Usage_BatchFunctions
+  services:
+    dynamodb: {}
+dynamodb_DeleteTable:
+  title: Delete a &DDB; table using an &AWS; SDK
+  title_abbrev: Delete a table
+  synopsis: delete a &DDB; table.
+  category:
+  languages:
+    Kotlin:
+      versions:
+        - sdk_version: 1
+          github: kotlin/services/dynamodb
+          sdkguide:
+          excerpts:
+        g    - description: 
+              snippet_tags:
+                - dynamodb.kotlin.delete_table.main
+    Java:
+      versions:
+        - sdk_version: 2
+          github: javav2/example_code/dynamodb
+          sdkguide:
+          excerpts:
+            - description:
+              snippet_tags:
+                - dynamodb.java2.delete_table.main
+    Python:
+      versions:
+        - sdk_version: 3
+          github: python/example_code/dynamodb
+          sdkguide:
+          excerpts:
+            - description:
+              snippet_tags:
+                - dynamodb.python.codeexample.MoviesDeleteTable
+    Rust:
+      versions:
+        - sdk_version: 1
+          github: rust_dev_preview/dynamodb
+          excerpts:
+            - description:
+              snippet_tags:
+                - dynamodb.rust.delete-table
+    JavaScript:
+      versions:
+        - sdk_version: 3
+          github: javascriptv3/example_code/s3
+          sdkguide: sdk-for-javascript/v3/developer-guide/dynamodb-examples-using-tables.html#dynamodb-examples-using-tables-deleting-a-table
+          excerpts:
+            - description: Create the client.
+              snippet_tags:
+                - dynamodb.JavaScript.tables.createclientv3
+            - description: Create the bucket.
+              snippet_tags:
+                - dynamodb.JavaScript.item.deleteTableV3
+        - sdk_version: 2
+          github: javascript/example_code/s3
+          sdkguide: sdk-for-javascript/v2/developer-guide/dynamodb-examples-using-tables.html#dynamodb-examples-using-tables-deleting-a-table
+          excerpts:
+            - description:
+              snippet_tags:
+                - dynamodb.JavaScript.item.deleteItem
+  services:
+    dynamodb: {DeleteTable}
+dynamodb_PutItem:
+  title: Put an item in a &DDB; table using an &AWS; SDK
+  title_abbrev: Put an item in a table
+  synopsis: put an item in a &DDB; table.
+  category:
+  languages:
+    Kotlin:
+      versions:
+        - sdk_version: 1
+          github: kotlin/services/dynamodb
+          sdkguide:
+          excerpts:
+            - description: 
+              snippet_tags:
+                - dynamodb.kotlin.put_item.main
+    Java:
+      versions:
+        - sdk_version: 2
+          github: javav2/example_code/dynamodb
+          sdkguide:
+          excerpts:
+            - description:
+              snippet_tags:
+                - dynamodb.java2.mapping.putitem.main
+    Python:
+      versions:
+        - sdk_version: 3
+          github: python/example_code/dynamodb
+          sdkguide:
+          excerpts:
+            - description: Put a single item in a movie table.
+              snippet_tags:
+                - dynamodb.python.codeexample.MoviesItemOps01
+            - description: Put items loaded from a JSON file into a table.
+              snippet_tags:
+                - dynamodb.python.codeexample.MoviesLoadData
+    Rust:
+      versions:
+        - sdk_version: 1
+          github: rust_dev_preview/dynamodb
+          excerpts:
+            - description:
+              snippet_tags:
+                - dynamodb.rust.add-item
+    JavaScript:
+      versions:
+        - sdk_version: 3
+          github: javascriptv3/example_code/s3
+          sdkguide: sdk-for-javascript/v3/developer-guide/dynamodb-example-table-read-write.html#dynamodb-example-table-read-write-writing-an-item
+          excerpts:
+            - description: Create the client.
+              snippet_tags:
+                - dynamodb.JavaScript.tables.createclientv3
+            - description: Create the bucket.
+              snippet_tags:
+                - dynamodb.JavaScript.item.putItemV3
+        - sdk_version: 2
+          github: javascript/example_code/s3
+          sdkguide: sdk-for-javascript/v2/developer-guide/dynamodb-example-table-read-write.html#dynamodb-example-table-read-write-writing-an-item
+          excerpts:
+            - description:
+              snippet_tags:
+                - dynamodb.JavaScript.item.putItem
+  services:
+    dynamodb: {PutItem}
+dynamodb_Put:
+  title: Put an item in a &DDB; table using the &DDB; document client using an &AWS; SDK
+  title_abbrev: Delete an item in a table using the document client
+  synopsis: put an item in a &DDB; table using the &DDB; document client.
+  category:
+  languages:
+    JavaScript:
+      versions:
+        - sdk_version: 3
+          github: javascriptv3/example_code/s3
+          sdkguide: sdk-for-javascript/v3/developer-guide/dynamodb-example-dynamodb-utilities.html#dynamodb-example-document-client-put
+          excerpts:
+            - description: Create the client.
+              snippet_tags:
+                - dynamodb.JavaScript.tables.createdocclientv3
+            - description: Create the bucket.
+              snippet_tags:
+                - dynamodb.JavaScript.docClient.putV3
+        - sdk_version: 2
+          github: javascript/example_code/s3
+          sdkguide: sdk-for-javascript/v2/developer-guide/dynamodb-example-dynamodb-utilities.html#dynamodb-example-document-client-put
+          excerpts:
+            - description:
+              snippet_tags:
+                - dynamodb.JavaScript.docClient.put
+  services:
+    dynamodb: {Put}
+dynamodb_GetItem:
+  title: Get an item from a &DDB; table using an &AWS; SDK
+  title_abbrev: Get an item from a table
+  synopsis: get an item from a &DDB; table.
+  category:
+  languages:
+    Kotlin:
+      versions:
+        - sdk_version: 1
+          github: kotlin/services/dynamodb
+          sdkguide:
+          excerpts:
+            - description:
+              snippet_tags:
+                - dynamodb.kotlin.get_item.main
+    Java:
+      versions:
+        - sdk_version: 2
+          github: javav2/example_code/dynamodb
+          sdkguide:
+          excerpts:
+            - description:
+              snippet_tags:
+                - dynamodb.java2.mapping.getitem.main
+    Python:
+      versions:
+        - sdk_version: 3
+          github: python/example_code/dynamodb
+          sdkguide:
+          excerpts:
+            - description:
+              snippet_tags:
+                - dynamodb.python.codeexample.MoviesItemOps02
+    JavaScript:
+      versions:
+        - sdk_version: 3
+          github: javascriptv3/example_code/s3
+          sdkguide: sdk-for-javascript/v3/developer-guide/dynamodb-example-dynamodb-utilities.html#dynamodb-example-document-client-get
+          excerpts:
+            - description: Create the client.
+              snippet_tags:
+                - dynamodb.JavaScript.tables.createclientv3
+            - description: Create the bucket.
+              snippet_tags:
+                - dynamodb.JavaScript.item.getItemV3
+        - sdk_version: 2
+          github: javascript/example_code/s3
+          sdkguide: sdk-for-javascript/v2/developer-guide/dynamodb-example-dynamodb-utilities.html#dynamodb-example-document-client-get
+          excerpts:
+            - description:
+              snippet_tags:
+                - dynamodb.JavaScript.item.getItem
+  services:
+    dynamodb: {GetItem}
+dynamodb_UpdateItem:
+  title: Update an item in a &DDB; table using an &AWS; SDK
+  title_abbrev: Update an item in a table
+  synopsis: update an item in a &DDB; table.
+  category:
+  languages:
+    Kotlin:
+      versions:
+        - sdk_version: 1
+          github: kotlin/services/dynamodb
+          sdkguide:
+          excerpts:
+            - description: 
+              snippet_tags:
+                - dynamodb.kotlin.update_item.main
+    Java:
+      versions:
+        - sdk_version: 2
+          github: javav2/example_code/dynamodb
+          sdkguide:
+          excerpts:
+            - description:
+              snippet_tags:
+                - dynamodb.java2.mapping.moditem.main
+    Python:
+      versions:
+        - sdk_version: 3
+          github: python/example_code/dynamodb
+          sdkguide:
+          excerpts:
+            - description: Update an item using the update_item operation.
+              snippet_tags:
+                - dynamodb.python.codeexample.MoviesItemOps03
+            - description: Update an item in two steps using get_item and put_item.
+              snippet_tags:
+                - dynamodb.python.codeexample.MoviesItemOps03a
+            - description: Update an item by using an update expression.
+              snippet_tags:
+                - dynamodb.python.codeexample.MoviesItemOps04
+            - description: Conditionally update an item.
+              snippet_tags:
+                - dynamodb.python.codeexample.MoviesItemOps05
+    JavaScript:
+      versions:
+        - sdk_version: 3
+          github: javascriptv3/example_code/s3
+          sdkguide: sdk-for-javascript/v3/developer-guide/dynamodb-example-table-read-write.html#dynamodb-example-table-update-an-item
+          excerpts:
+            - description: Create the client.
+              snippet_tags:
+                - dynamodb.JavaScript.tables.createclientv3
+            - description: Create the bucket.
+              snippet_tags:
+                - dynamodb.JavaScript.item.updateItemV3
+  services:
+    dynamodb: {UpdateItem}
+dynamodb_DeleteItem:
+  title: Delete an item from a &DDB; table using an &AWS; SDK
+  title_abbrev: Delete an item from a table
+  synopsis: delete an item from a &DDB; table.
+  category:
+  languages:
+    Kotlin:
+      versions:
+        - sdk_version: 1
+          github: kotlin/services/dynamodb
+          sdkguide:
+          excerpts:
+            - description:
+              snippet_tags:
+                - dynamodb.kotlin.delete_item.main
+    Java:
+      versions:
+        - sdk_version: 2
+          github: javav2/example_code/dynamodb
+          sdkguide:
+          excerpts:
+            - description:
+              snippet_tags:
+                - dynamodb.java2.delete_item.main
+    Python:
+      versions:
+        - sdk_version: 3
+          github: python/example_code/dynamodb
+          sdkguide:
+          excerpts:
+            - description:
+              snippet_tags:
+                - dynamodb.python.codeexample.MoviesItemOps06
+    Rust:
+      versions:
+        - sdk_version: 1
+          github: rust_dev_preview/dynamodb
+          excerpts:
+            - description:
+              snippet_tags:
+                - dynamodb.rust.delete-item
+    JavaScript:
+      versions:
+        - sdk_version: 3
+          github: javascriptv3/example_code/s3
+          sdkguide: sdk-for-javascript/v3/developer-guide/dynamodb-example-table-read-write.html#dynamodb-example-table-read-write-deleting-an-item
+          excerpts:
+            - description: Create the client.
+              snippet_tags:
+                - dynamodb.JavaScript.tables.createclientv3
+            - description: Create the bucket.
+              snippet_tags:
+                - dynamodb.JavaScript.item.deleteItemV3
+        - sdk_version: 2
+          github: javascript/example_code/s3
+          sdkguide: sdk-for-javascript/v2/developer-guide/dynamodb-example-table-read-write.html#dynamodb-example-table-read-write-deleting-an-item
+          excerpts:
+            - description:
+              snippet_tags:
+                - dynamodb.JavaScript.item.deleteItem
+  services:
+    dynamodb: {DeleteItem}
+dynamodb_Delete:
+  title: Delete an item from a &DDB; table using the &DDB; document client using an &AWS; SDK
+  title_abbrev: Delete an item from a table using the document client
+  synopsis: delete an item from a &DDB; table using the &DDB; document client.
+  category:
+  languages:
+    JavaScript:
+      versions:
+        - sdk_version: 3
+          github: javascriptv3/example_code/s3
+          sdkguide: sdk-for-javascript/v3/developer-guide/dynamodb-example-dynamodb-utilities.html#dynamodb-example-document-client-delete
+          excerpts:
+            - description: Create the client.
+              snippet_tags:
+                - dynamodb.JavaScript.tables.createdocclientv3
+            - description: Create the bucket.
+              snippet_tags:
+                - dynamodb.JavaScript.docClient.deleteV3
+        - sdk_version: 2
+          github: javascript/example_code/s3
+          sdkguide: sdk-for-javascript/v2/developer-guide/dynamodb-example-dynamodb-utilities.html#dynamodb-example-document-client-delete
+          excerpts:
+            - description:
+              snippet_tags:
+                - dynamodb.JavaScript.docClient.delete
+  services:
+    dynamodb: {Delete}
+dynamodb_ListTables:
+  title: List &DDB; tables using an &AWS; SDK
+  title_abbrev: List tables
+  synopsis: list &DDB; tables.
+  category:
+  languages:
+    Kotlin:
+      versions:
+        - sdk_version: 1
+          github: kotlin/services/dynamodb
+          sdkguide:
+          excerpts:
+            - description: 
+              snippet_tags:
+                - dynamodb.kotlin.list_tables.main
+    Java:
+      versions:
+        - sdk_version: 2
+          github: javav2/example_code/dynamodb
+          sdkguide:
+          excerpts:
+            - description:
+              snippet_tags:
+                - dynamodb.java2.list_tables.main
+    Python:
+      versions:
+        - sdk_version: 3
+          github: python/example_code/dynamodb
+          sdkguide:
+          excerpts:
+            - description:
+              snippet_tags:
+                - dynamodb.python.codeexample.MoviesListTables
+    Rust:
+      versions:
+        - sdk_version: 1
+          github: rust_dev_preview/dynamodb
+          excerpts:
+            - description:
+              snippet_tags:
+                - dynamodb.rust.list-tables
+            - description: Determine whether table exists.
+              snippet_tags:
+                - dynamodb.rust.movies-does_table_exist
+    JavaScript:
+      versions:
+        - sdk_version: 3
+          github: javascriptv3/example_code/s3
+          sdkguide: sdk-for-javascript/v3/developer-guide/dynamodb-examples-using-tables.html#dynamodb-examples-using-tables-listing-tables
+          excerpts:
+            - description: Create the client.
+              snippet_tags:
+                - dynamodb.JavaScript.tables.createclientv3
+            - description: Create the bucket.
+              snippet_tags:
+                - dynamodb.JavaScript.table.listTablesV3
+        - sdk_version: 2
+          github: javascript/example_code/s3
+          sdkguide: sdk-for-javascript/v2/developer-guide/dynamodb-examples-using-tables.html#dynamodb-examples-using-tables-listing-tables
+          excerpts:
+            - description:
+              snippet_tags:
+                - dynamodb.JavaScript.table.listTables
+  services:
+    dynamodb: {ListTables}
+dynamodb_Query:
+  title: Query a &DDB; table using an &AWS; SDK
+  title_abbrev: Query a table
+  synopsis: query a &DDB; table.
+  category:
+  languages:
+    Kotlin:
+      versions:
+        - sdk_version: 1
+          github: kotlin/services/dynamodb
+          sdkguide:
+          excerpts:
+            - description: 
+              snippet_tags:
+                - dynamodb.kotlin.query.main
+    Java:
+      versions:
+        - sdk_version: 2
+          github: javav2/example_code/dynamodb
+          sdkguide:
+          excerpts:
+            - description:
+              snippet_tags:
+                - dynamodb.java2.mapping.query.main
+    Python:
+      versions:
+        - sdk_version: 3
+          github: python/example_code/dynamodb
+          sdkguide:
+          excerpts:
+            - description: Query items by using a key condition expression.
+              snippet_tags:
+                - dynamodb.python.codeexample.MoviesQuery01
+            - description: Query items and project them to return a subset of data.
+              snippet_tags:
+                - dynamodb.python.codeexample.MoviesQuery02
+    Rust:
+      versions:
+        - sdk_version: 1
+          github: rust_dev_preview/dynamodb
+          excerpts:
+            - description: Find the movies made in the specified year.
+              snippet_tags:
+                - dynamodb.rust.movies-movies_in_year
+    JavaScript:
+      versions:
+        - sdk_version: 3
+          github: javascriptv3/example_code/s3
+          sdkguide: sdk-for-javascript/v3/developer-guide/dynamodb-example-query-scan.html#dynamodb-example-table-query-scan-querying
+          excerpts:
+            - description: Create the client.
+              snippet_tags:
+                - dynamodb.JavaScript.tables.createclientv3
+            - description: Create the bucket.
+              snippet_tags:
+                - dynamodb.JavaScript.table.queryV3
+        - sdk_version: 2
+          github: javascript/example_code/s3
+          sdkguide: sdk-for-javascript/v2/developer-guide/dynamodb-example-query-scan.html#dynamodb-example-table-query-scan-querying
+          excerpts:
+            - description:
+              snippet_tags:
+                - dynamodb.JavaScript.docClient.query
+  services:
+    dynamodb: {Query}
+dynamodb_Scan:
+  title: Scan a &DDB; table using an &AWS; SDK
+  title_abbrev: Scan a table
+  synopsis: scan a &DDB; table.
+  category:
+  languages:
+    Kotlin:
+      versions:
+        - sdk_version: 1
+          github: kotlin/services/dynamodb
+          sdkguide:
+          excerpts:
+            - description: 
+              snippet_tags:
+                - dynamodb.kotlin.scan_items.main
+    Java:
+      versions:
+        - sdk_version: 2
+          github: javav2/example_code/dynamodb
+          sdkguide:
+          excerpts:
+            - description:
+              snippet_tags:
+                - dynamodb.java2.mapping.scan.main
+    Python:
+      versions:
+        - sdk_version: 3
+          github: python/example_code/dynamodb
+          sdkguide:
+          excerpts:
+            - description:
+              snippet_tags:
+                - dynamodb.python.codeexample.MoviesScan
+    Rust:
+      versions:
+        - sdk_version: 1
+          github: rust_dev_preview/dynamodb
+          excerpts:
+            - description:
+              snippet_tags:
+                - dynamodb.rust.list-items
+    JavaScript:
+      versions:
+        - sdk_version: 3
+          github: javascriptv3/example_code/s3
+          sdkguide: sdk-for-javascript/v3/developer-guide/dynamodb-example-query-scan.html#dynamodb-example-table-query-scan-scanning
+          excerpts:
+            - description: Create the client.
+              snippet_tags:
+                - dynamodb.JavaScript.tables.createclientv3
+            - description: Create the bucket.
+              snippet_tags:
+                - dynamodb.JavaScript.table.scanV3
+        - sdk_version: 2
+          github: javascript/example_code/s3
+          sdkguide: sdk-for-javascript/v2/developer-guide/dynamodb-example-query-scan.html#dynamodb-example-table-query-scan-scanning
+          excerpts:
+            - description:
+              snippet_tags:
+                - dynamodb.JavaScript.table.scan
+  services:
+    dynamodb: {Scan}
+dynamodb_Usage_DaxDemo:
+  title: Accelerate &DDB; reads with &DAX; using an &AWS; SDK
+  title_abbrev: Accelerate reads with &DAX;
+  synopsis:
+    accelerate &DDB; reads with &DAXlong;. This example requires additional
+    setup. For instructions, see
+    <ulink type='documentation' url='amazondynamodb/latest/developerguide/DAX.client.html'>Developing with the &DAXlong; Client</ulink>
+    in the <emphasis>&guide-ddb-dev;</emphasis>.
+  category: Usage
+  languages:
+    Python:
+      versions:
+        - sdk_version: 3
+          github: python/example_code/dynamodb/TryDax
+          sdkguide:
+          excerpts:
+            - description: Create a table with either the &DAX; or Boto3 client.
+              snippet_tags:
+                - dynamodb.Python.TryDax.01-create-table
+            - description: Write test data to the table.
+              snippet_tags:
+                - dynamodb.Python.TryDax.02-write-data
+            - description: Get items for a number of iterations for both the &DAX; client and the Boto3 client and report the time spent for each.
+              snippet_tags:
+                - dynamodb.Python.TryDax.03-getitem-test
+            - description: Query the table for a number of iterations for both the &DAX; client and the Boto3 client and report the time spent for each.
+              snippet_tags:
+                - dynamodb.Python.TryDax.04-query-test
+            - description: Scan the table for a number of iterations for both the &DAX; client and the Boto3 client and report the time spent for each.
+              snippet_tags:
+                - dynamodb.Python.TryDax.05-scan-test
+            - description: Delete the table.
+              snippet_tags:
+                - dynamodb.Python.TryDax.06-delete-table
+  services:
+    dynamodb: {}
+dynamodb_DescribeTable:
+  title: Get information about a &DDB; table
+  title_abbrev: Get information about a table
+  synopsis: get information about a &DDB; table.
+  category:
+  languages:
+    JavaScript:
+      versions:
+        - sdk_version: 3
+          github: javascriptv3/example_code/s3
+          sdkguide: sdk-for-javascript/v3/developer-guide/dynamodb-examples-using-tables.html#dynamodb-examples-using-tables-describing-a-table
+          excerpts:
+            - description: Create the client.
+              snippet_tags:
+                - dynamodb.JavaScript.tables.createclientv3
+            - description: Create the bucket.
+              snippet_tags:
+                - dynamodb.JavaScript.table.describeTableV3
+        - sdk_version: 2
+          github: javascript/example_code/s3
+          sdkguide: sdk-for-javascript/v2/developer-guide/dynamodb-examples-using-tables.html#dynamodb-examples-using-tables-describing-a-table
+          excerpts:
+            - description:
+              snippet_tags:
+                - dynamodb.JavaScript.table.describeTable
+  services:
     dynamodb: {DescribeTable}