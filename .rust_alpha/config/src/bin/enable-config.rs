--- conflicted
+++ resolved
@@ -52,19 +52,16 @@
 }
 
 // Enables config.
-<<<<<<< HEAD
 // snippet-start:[config.rust.enable-config]
-=======
->>>>>>> a4ec048d
 async fn enable_config(
-    client: &aws_sdk_config::Client,
+    client: &Client,
     name: &str,
     kms_arn: &str,
     bucket: &str,
     sns_arn: &str,
     iam_arn: &str,
     prefix: &str,
-) -> Result<(), aws_sdk_config::Error> {
+) -> Result<(), Error> {
     // If we already have a configuration recorder in the Region, we cannot create another.
     let resp = client.describe_configuration_recorders().send().await?;
 
@@ -145,10 +142,7 @@
 
     Ok(())
 }
-<<<<<<< HEAD
 // snippet-end:[config.rust.enable-config]
-=======
->>>>>>> a4ec048d
 
 /// Enables AWS Config for a resource type, in the Region.
 ///
